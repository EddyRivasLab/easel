--- conflicted
+++ resolved
@@ -7,13 +7,6 @@
  *    4. Unit tests
  *    5. Test driver
  *    6. Example
-<<<<<<< HEAD
- * 
- *  Augmentations:
- *    eslAUGMENT_ALPHABET:  adds support for digital MSAs
-=======
- *    7. Copyright and license.
->>>>>>> 2f5278d1
  *  
  * (Wondering why isn't this just part of the cluster or MSA modules?
  * esl_cluster itself is a core module, dependent only on easel. MSA
