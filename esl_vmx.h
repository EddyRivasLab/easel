<<<<<<< HEAD
/* Vectorized routines for PowerPC, using Altivec/VMX.
=======
/* Vectorized routines for PowerPC, using Altivec.
 * 
 * SVN $Id$
 * SVN $URL$
>>>>>>> 2f5278d1
 */
#ifndef eslVMX_INCLUDED
#define eslVMX_INCLUDED
#include "esl_config.h"
#ifdef HAVE_VMX

#include "esl_config.h"
#ifdef eslENABLE_VMX

#include "easel.h"

#include <stdio.h>
#ifndef __APPLE_ALTIVEC__
#include <altivec.h>
#endif

extern vector float esl_vmx_logf(vector float x);
extern vector float esl_vmx_expf(vector float x);
extern void         esl_vmx_dump_vecfloat(FILE *fp, vector float v);

/* Function:  esl_vmx_set_float()
 * Synopsis:  Fills float vector with x.
 *
 * Purpose:   Sets all elements in the vector <float> to x.
 */
static inline vector float
esl_vmx_set_float(float x)
{
  vector float v;
  vector unsigned char p;

  v = vec_lde(0, &x);
  p = vec_lvsl(0, &x);
  v = vec_perm(v, v, p);
  v = vec_splat(v, 0);
  return v;
}

/* Function:  esl_vmx_set_s16()
 * Synopsis:  Fills short vector with x.
 *
 * Purpose:   Sets all elements in the vector <signed short> to x.
 */
static inline vector signed short
esl_vmx_set_s16(signed short x)
{
  vector signed short v;
  vector unsigned char p;

  v = vec_lde(0, &x);
  p = vec_lvsl(0, &x);
  v = vec_perm(v, v, p);
  v = vec_splat(v, 0);
  return v;
}

/* Function:  esl_vmx_set_u8()
 * Synopsis:  Fills byte vector with x.
 *
 * Purpose:   Sets all elements in the vector <unsigned char> to x.
 */
static inline vector unsigned char
esl_vmx_set_u8(unsigned char x)
{
  vector unsigned char v;
  vector unsigned char p;

  v = vec_lde(0, &x);
  p = vec_lvsl(0, &x);
  v = vec_perm(v, v, p);
  v = vec_splat(v, 0);
  return v;
}

/* Function:  esl_vmx_hsum_float()
 * Synopsis:  Returns sum of all floats.
 *
 * Purpose:   Resturns the sum of all elements in the vector <float>.
 */
static inline float
esl_vmx_hsum_float(vector float v)
{
  float f;

  v = vec_add(v, vec_sld(v, v, 4));
  v = vec_add(v, vec_sld(v, v, 8));
  vec_ste(v, 0, &f);

  return f;
}

/* Function:  esl_vmx_hsum_s16()
 * Synopsis:  Returns sum of all shorts.
 *
 * Purpose:   Resturns the sum of all elements in the vector <signed short>.
 */
static inline signed short
esl_vmx_hsum_s16(vector signed short v)
{
  signed short s;

  v = vec_add(v, vec_sld(v, v, 2));
  v = vec_add(v, vec_sld(v, v, 4));
  v = vec_add(v, vec_sld(v, v, 8));
  vec_ste(v, 0, &s);

  return s;
}

/* Function:  esl_vmx_hmax_float()
 * Synopsis:  Returns max of all floats.
 *
 * Purpose:   Resturns the maximum element in the vector <float>.
 */
static inline float
esl_vmx_hmax_float(vector float v)
{
  float f;

  v = vec_max(v, vec_sld(v, v, 4));
  v = vec_max(v, vec_sld(v, v, 8));
  vec_ste(v, 0, &f);

  return f;
}

/* Function:  esl_vmx_hmax_s16()
 * Synopsis:  Returns max of all shorts.
 *
 * Purpose:   Resturns the maximum element in the vector <signed short>.
 */
static inline signed short
esl_vmx_hmax_s16(vector signed short v)
{
  signed short s;

  v = vec_max(v, vec_sld(v, v, 2));
  v = vec_max(v, vec_sld(v, v, 4));
  v = vec_max(v, vec_sld(v, v, 8));
  vec_ste(v, 0, &s);

  return s;
}

/* Function:  esl_vmx_hmax_u8()
 * Synopsis:  Returns max of all bytes.
 *
 * Purpose:   Resturns the maximum element in the vector <unsigned char>.
 */
static inline unsigned char
esl_vmx_hmax_u8(vector unsigned char v)
{
  unsigned char s;

  v = vec_max(v, vec_sld(v, v, 1));
  v = vec_max(v, vec_sld(v, v, 2));
  v = vec_max(v, vec_sld(v, v, 4));
  v = vec_max(v, vec_sld(v, v, 8));
  vec_ste(v, 0, &s);

  return s;
}


<<<<<<< HEAD
#endif /*eslVMX_INCLUDED*/
#endif /*eslENABLE_VMX*/
=======
#endif /*HAVE_VMX*/
#endif /*eslVMX_INCLUDED*/


/*****************************************************************
 * @LICENSE@
 *****************************************************************/
>>>>>>> 2f5278d1
<|MERGE_RESOLUTION|>--- conflicted
+++ resolved
@@ -1,11 +1,4 @@
-<<<<<<< HEAD
 /* Vectorized routines for PowerPC, using Altivec/VMX.
-=======
-/* Vectorized routines for PowerPC, using Altivec.
- * 
- * SVN $Id$
- * SVN $URL$
->>>>>>> 2f5278d1
  */
 #ifndef eslVMX_INCLUDED
 #define eslVMX_INCLUDED
@@ -169,16 +162,5 @@
   return s;
 }
 
-
-<<<<<<< HEAD
-#endif /*eslVMX_INCLUDED*/
-#endif /*eslENABLE_VMX*/
-=======
 #endif /*HAVE_VMX*/
 #endif /*eslVMX_INCLUDED*/
-
-
-/*****************************************************************
- * @LICENSE@
- *****************************************************************/
->>>>>>> 2f5278d1
