--- conflicted
+++ resolved
@@ -9,18 +9,11 @@
  *    1. Inlined horizontal functions for 8 and 16-bit quantities
  *       in 256-bit vectors (__m256i)
  */
-<<<<<<< HEAD
+#ifndef eslAVX_INCLUDED
+#define eslAVX_INCLUDED
 #include "esl_config.h"
 #ifdef  eslENABLE_AVX
-#ifndef eslAVX_INCLUDED
-#define eslAVX_INCLUDED
 
-=======
-#ifndef eslAVX_INCLUDED
-#define eslAVX_INCLUDED
-#ifdef HAVE_AVX2 // don't include on architectures that can't compile avx2S
-#include "esl_config.h"
->>>>>>> 2f5278d1
 #include "easel.h"
 
 #include <stdio.h>
