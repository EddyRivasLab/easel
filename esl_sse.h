--- conflicted
+++ resolved
@@ -8,15 +8,10 @@
  *    2. Inlined utilities for ps vectors (4 floats in __m128)
  *    3. Inlined utilities for epu8 vectors (16 uchars in __m128i)
  */
-<<<<<<< HEAD
-#include "esl_config.h"
-#ifdef  eslENABLE_SSE
-=======
->>>>>>> 2f5278d1
 #ifndef eslSSE_INCLUDED
 #define eslSSE_INCLUDED
 #include "esl_config.h"
-#ifdef HAVE_SSE2
+#ifdef eslENABLE_SSE
 
 #include "easel.h"
 
@@ -224,17 +219,5 @@
 }
 
 
-<<<<<<< HEAD
-#endif /*eslSSE_INCLUDED*/
-#endif /*eslENABLE_SSE*/
-=======
 #endif /*HAVE_SSE2*/
 #endif /*eslSSE_INCLUDED*/
-
-/*****************************************************************
- * @LICENSE@
- *
- * SVN $Id$
- * SVN $URL$
- *****************************************************************/
->>>>>>> 2f5278d1
