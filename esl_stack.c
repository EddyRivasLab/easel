/* Pushdown stacks for integers, pointers, and characters.
 *
 * Contents:
 *   1. The <ESL_STACK> object.
 *   2. The main API, including pushing/popping.
 *   3. Shuffling stacks.                
 *   4. Using stacks for thread communication   [HAVE_PTHREAD]
 *   5. Unit tests.
 *   6. Test driver.
 *   7. Example.
<<<<<<< HEAD
 *
 * Augmentations:
 *   eslAUGMENT_RANDOM  : adds function for shuffling a stack. 
=======
 *   8. Copyright and license.
>>>>>>> 2f5278d1
 */ 
#include "esl_config.h"

#include <stdio.h>
#include <stdlib.h>
#include <string.h>
#ifdef HAVE_PTHREAD
#include <pthread.h>
#endif
#ifdef HAVE_UNISTD_H
#include <unistd.h>		/* usleep() in unit tests */
#endif

#include "easel.h"
#include "esl_random.h"

#include "esl_stack.h"


/*****************************************************************
 *# 1. The <ESL_STACK> object.
 *****************************************************************/

/* Function:  esl_stack_ICreate()
 * Synopsis:  Create an integer stack.
 * Incept:    SRE, Sun Dec 26 09:11:50 2004 [Zaragoza]
 *
 * Purpose:   Creates an integer stack.
 *
 * Returns:   a pointer to the new stack.
 *
 * Throws:    <NULL> on an allocation failure.
 */
ESL_STACK *
esl_stack_ICreate(void)
{
  ESL_STACK *ns = NULL;
  int status;
  
  ESL_ALLOC(ns, sizeof(ESL_STACK));
  ns->nalloc   = ESL_STACK_INITALLOC;
  ns->pdata    = NULL;
  ns->cdata    = NULL;
  ns->idata    = NULL;
  ns->n        = 0;
#ifdef HAVE_PTHREAD
  ns->do_mutex = FALSE;
  ns->do_cond  = FALSE;
  ns->mutex    = NULL;
  ns->cond     = NULL;
#endif  

  ESL_ALLOC(ns->idata, sizeof(int) * ns->nalloc);
  return ns;

 ERROR:
  esl_stack_Destroy(ns);
  return NULL;
}

/* Function:  esl_stack_CCreate()
 * Synopsis:  Create a character stack.
 * Incept:    SRE, Sun Dec 26 09:15:35 2004 [Zaragoza]
 *
 * Purpose:   Creates a character stack.
 *
 * Returns:   a pointer to the new stack.
 *
 * Throws:    <NULL> on an allocation failure.
 */
ESL_STACK *
esl_stack_CCreate(void)
{
  ESL_STACK *cs = NULL;
  int status;

  ESL_ALLOC(cs, sizeof(ESL_STACK));
  cs->nalloc   = ESL_STACK_INITALLOC;
  cs->idata    = NULL;
  cs->pdata    = NULL;
  cs->cdata    = NULL;
  cs->n        = 0;
#ifdef HAVE_PTHREAD
  cs->do_mutex = FALSE;
  cs->do_cond  = FALSE;
  cs->mutex    = NULL;
  cs->cond     = NULL;
#endif  

  ESL_ALLOC(cs->cdata, sizeof(char) * cs->nalloc);
  return cs;

 ERROR:
  esl_stack_Destroy(cs);
  return NULL;
}

/* Function:  esl_stack_PCreate()
 * Synopsis:  Create a pointer stack.
 * Incept:    SRE, Sun Dec 26 09:16:07 2004 [Zaragoza]
 *
 * Purpose:   Creates a pointer stack.
 *
 * Returns:   a pointer to the new stack.
 *
 * Throws:    <NULL> on an allocation failure.
 */
ESL_STACK *
esl_stack_PCreate(void)
{
  ESL_STACK *ps = NULL;
  int        status;
  
  ESL_ALLOC(ps, sizeof(ESL_STACK));
  ps->nalloc   = ESL_STACK_INITALLOC;
  ps->idata    = NULL;
  ps->cdata    = NULL;
  ps->pdata    = NULL;
  ps->n        = 0;
#ifdef HAVE_PTHREAD
  ps->do_mutex = FALSE;
  ps->do_cond  = FALSE;
  ps->mutex    = NULL;
  ps->cond     = NULL;
#endif  

  ESL_ALLOC(ps->pdata, sizeof(void *) * ps->nalloc);
  return ps;

 ERROR:
  esl_stack_Destroy(ps);
  return NULL;
}

/* Function:  esl_stack_Reuse()
 * Synopsis:  Reuse a stack.
 * Incept:    SRE, Tue Dec 28 04:21:36 2004 [Zaragoza]
 *
 * Purpose:   Empties stack <s> so it can be reused without
 *            creating a new one. The stack <s>
 *            can be of any data type; it retains its original
 *            type.
 *
 * Returns:   <eslOK>
 */
int
esl_stack_Reuse(ESL_STACK *s)
{
  s->n = 0;	/* it's that simple in this implementation */
  return eslOK;
}

/* Function:  esl_stack_Destroy()
 * Synopsis:  Free a stack.
 * Incept:    SRE, Sun Dec 26 09:16:24 2004 [Zaragoza]
 *
 * Purpose:   Destroys a created stack <s>, of any data type.
 */
void
esl_stack_Destroy(ESL_STACK *s)
{
  if (s) 
    {
       if (s->idata) free(s->idata);
       if (s->cdata) free(s->cdata);
       if (s->pdata) free(s->pdata);
#ifdef HAVE_PTHREAD
       if (s->mutex) { pthread_mutex_destroy(s->mutex); free(s->mutex); }
       if (s->cond)  { pthread_cond_destroy(s->cond);   free(s->cond);  }
#endif
       free(s);
    }
}
/*------------------ end, ESL_STACK object ----------------------*/



/*****************************************************************
 *# 2. The main API, including pushing/popping.
 *****************************************************************/

/* Function:  esl_stack_IPush()
 * Synopsis:  Push an integer onto a stack.
 * Incept:    SRE, Sun Dec 26 09:17:17 2004 [Zaragoza]
 *
 * Purpose:   Push an integer <x> onto an integer stack <ns>.
 *
 * Returns:   <eslOK> on success.
 *
 * Throws:    <eslEMEM> on reallocation failure.
 *            <eslESYS> if a pthread call fails. In this case, the
 *              state of a pthread mutex and/or cond may be wedged.             
 */
int
esl_stack_IPush(ESL_STACK *ns, int x)
{
  int *ptr = NULL;
  int  status;

#ifdef HAVE_PTHREAD
  if (ns->do_mutex) if (pthread_mutex_lock(ns->mutex) != 0) ESL_EXCEPTION(eslESYS, "pthread_mutex_lock() failure");
#endif

  if (ns->n == ns->nalloc) {
    ESL_RALLOC(ns->idata, ptr, sizeof(int) * ns->nalloc * 2);
    ns->nalloc += ns->nalloc;	/* reallocate by doubling */
  }
  ns->idata[ns->n] = x;
  ns->n++;

#ifdef HAVE_PTHREAD
  if (ns->do_cond)  if (pthread_cond_signal(ns->cond)   != 0) ESL_EXCEPTION(eslESYS, "pthread_cond_signal() failure");
  if (ns->do_mutex) if (pthread_mutex_unlock(ns->mutex) != 0) ESL_EXCEPTION(eslESYS, "pthread_mutex_unlock() failure");
#endif
  return eslOK;

 ERROR:
#ifdef HAVE_PTHREAD
  if (ns->do_mutex) if (pthread_mutex_unlock(ns->mutex) != 0) ESL_EXCEPTION(eslESYS, "pthread_mutex_unlock() failure");
#endif
  return status;
}

/* Function:  esl_stack_CPush()
 * Synopsis:  Push a char onto a stack.
 * Incept:    SRE, Sun Dec 26 09:18:24 2004 [Zaragoza]
 *
 * Purpose:   Push a character <c> onto a character stack <cs>.
 *
 * Returns:   <eslOK> on success.
 *
 * Throws:    <eslEMEM> on reallocation failure.
 *            <eslESYS> if a pthread call fails. In this case, the
 *              state of a pthread mutex and/or cond may be wedged.             
 */
int
esl_stack_CPush(ESL_STACK *cs, char c)
{
  char *ptr   = NULL;
  int  status;

#ifdef HAVE_PTHREAD
  if (cs->do_mutex) if (pthread_mutex_lock(cs->mutex) != 0) ESL_EXCEPTION(eslESYS, "pthread_mutex_lock() failure");
#endif

  if (cs->n == cs->nalloc) {
    ESL_RALLOC(cs->cdata, ptr, sizeof(char) * cs->nalloc * 2);
    cs->nalloc += cs->nalloc;	/* reallocate by doubling */
  }
  cs->cdata[cs->n] = c;
  cs->n++;

#ifdef HAVE_PTHREAD
  if (cs->do_cond)  if (pthread_cond_signal(cs->cond)    != 0) ESL_EXCEPTION(eslESYS, "pthread_cond_signal() failure");
  if (cs->do_mutex) if (pthread_mutex_unlock(cs->mutex)  != 0) ESL_EXCEPTION(eslESYS, "pthread_mutex_unlock() failure");
#endif
  return eslOK;

 ERROR:
#ifdef HAVE_PTHREAD
  if (cs->do_mutex) if (pthread_mutex_unlock(cs->mutex)  != 0) ESL_EXCEPTION(eslESYS, "pthread_mutex_unlock() failure");
#endif
  return status;
}

/* Function:  esl_stack_PPush()
 * Synopsis:  Push a pointer onto a stack.
 * Incept:    SRE, Sun Dec 26 09:18:49 2004 [Zaragoza]
 *
 * Purpose:   Push a pointer <p> onto a pointer stack <ps>.
 *
 * Returns:   <eslOK> on success.
 *
 * Throws:    <eslEMEM> on reallocation failure.
 *            <eslESYS> if a pthread call fails. In this case, the
 *              state of a pthread mutex and/or cond may be wedged.             
 */
int
esl_stack_PPush(ESL_STACK *ps, void *p)
{
  void *ptr  = NULL;
  int status;

#ifdef HAVE_PTHREAD
  if (ps->do_mutex) if (pthread_mutex_lock(ps->mutex) != 0) ESL_EXCEPTION(eslESYS, "pthread_mutex_lock() failure");
#endif

  if (ps->n == ps->nalloc) {
    ESL_RALLOC(ps->pdata, ptr, sizeof(void *) * ps->nalloc * 2);
    ps->nalloc += ps->nalloc;	/* reallocate by doubling */
  }
  ps->pdata[ps->n] = p;
  ps->n++;

#ifdef HAVE_PTHREAD
  if (ps->do_cond)  if (pthread_cond_signal(ps->cond)    != 0) ESL_EXCEPTION(eslESYS, "pthread_cond_signal() failure");
  if (ps->do_mutex) if (pthread_mutex_unlock(ps->mutex)  != 0) ESL_EXCEPTION(eslESYS, "pthread_mutex_unlock() failure");
#endif
  return eslOK;

 ERROR:
#ifdef HAVE_PTHREAD
  if (ps->do_mutex) if (pthread_mutex_unlock(ps->mutex)  != 0) ESL_EXCEPTION(eslESYS, "pthread_mutex_unlock() failure");
#endif
  return status;
}

/* Function:  esl_stack_IPop()
 * Synopsis:  Pop an integer off a stack.
 * Incept:    SRE, Sun Dec 26 09:19:12 2004 [Zaragoza]
 *
 * Purpose:   Pops an integer off the integer stack <ns>, and returns
 *            it through <ret_x>.
 *
 * Returns:   <eslOK> on success.
 *            <eslEOD> if stack is empty.
 *            
 * Throws:    <eslESYS> if a pthread mutex lock/unlock or conditional wait fails.
 */
int
esl_stack_IPop(ESL_STACK *ns, int *ret_x)
{
  int status;
#ifdef HAVE_PTHREAD
  if (ns->do_mutex           && pthread_mutex_lock(ns->mutex)          != 0) ESL_EXCEPTION(eslESYS, "pthread_mutex_lock() failure");
  if (ns->do_cond && ! ns->n && pthread_cond_wait(ns->cond, ns->mutex) != 0) ESL_EXCEPTION(eslESYS, "pthread_cond_wait() failure");
#endif

  if (ns->n == 0) 
    {
      *ret_x = 0; 
      status = eslEOD;
    } 
  else
    {
      ns->n--;
      *ret_x = ns->idata[ns->n];
      status = eslOK;
    }

#ifdef HAVE_PTHREAD
  if (ns->do_mutex && pthread_mutex_unlock(ns->mutex)  != 0) ESL_EXCEPTION(eslESYS, "pthread_mutex_unlock() failure");
#endif
  return status;
}

/* Function:  esl_stack_CPop()
 * Synopsis:  Pop a char off a stack.
 * Incept:    SRE, Sun Dec 26 09:21:27 2004 [Zaragoza]
 *
 * Purpose:   Pops a character off the character stack <cs>, and returns
 *            it through <ret_c>.
 *
 * Returns:   <eslOK> on success. 
 *            <eslEOD> if stack is empty.
 *            
 * Throws:    <eslESYS> if a pthread mutex lock/unlock or conditional wait fails.
 */
int
esl_stack_CPop(ESL_STACK *cs, char *ret_c)
{
  int status;
#ifdef HAVE_PTHREAD
  if (cs->do_mutex           && pthread_mutex_lock(cs->mutex)          != 0) ESL_EXCEPTION(eslESYS, "pthread_mutex_lock() failure");
  if (cs->do_cond && ! cs->n && pthread_cond_wait(cs->cond, cs->mutex) != 0) ESL_EXCEPTION(eslESYS, "pthread_cond_wait() failure");
#endif

  if (cs->n == 0) 
    { 
      *ret_c = 0; 
      status = eslEOD;
    }
  else
    {
      cs->n--;
      *ret_c = cs->cdata[cs->n];
      status = eslOK;
    }

#ifdef HAVE_PTHREAD
  if (cs->do_mutex && pthread_mutex_unlock(cs->mutex)  != 0) ESL_EXCEPTION(eslESYS, "pthread_mutex_unlock() failure");
#endif
  return status;
}

/* Function:  esl_stack_PPop()
 * Synopsis:  Pop a pointer off a stack.
 * Incept:    SRE, Sun Dec 26 09:21:56 2004 [Zaragoza]
 *
 * Purpose:   Pops a pointer off the pointer stack <ps>, and returns
 *            it through <ret_p>.
 *
 * Returns:   <eslOK> on success. 
 *            <eslEOD> if stack is empty.
 * 
 * Throws:    <eslESYS> if a pthread mutex lock/unlock or conditional wait fails.
 */
int
esl_stack_PPop(ESL_STACK *ps, void **ret_p)
{
  int status;
#ifdef HAVE_PTHREAD
  if (ps->do_mutex           && pthread_mutex_lock(ps->mutex)          != 0) ESL_EXCEPTION(eslESYS, "pthread_mutex_lock() failure");
  if (ps->do_cond && ! ps->n && pthread_cond_wait(ps->cond, ps->mutex) != 0) ESL_EXCEPTION(eslESYS, "pthread_cond_wait() failure");
#endif

  if (ps->n == 0)
    {
      *ret_p = NULL; 
      status = eslEOD;
    }
  else
    {
      ps->n--;
      *ret_p = ps->pdata[ps->n];
      status = eslOK;
    }

#ifdef HAVE_PTHREAD
  if (ps->do_mutex && pthread_mutex_unlock(ps->mutex)  != 0) ESL_EXCEPTION(eslESYS, "pthread_mutex_unlock() failure");
#endif
  return status;
}

/* Function:  esl_stack_ObjectCount()
 * Synopsis:  Return the number of objects in a stack.
 * Incept:    SRE, Sun Dec 26 09:22:41 2004 [Zaragoza]
 *
 * Purpose:   Returns the number of data objects stored in the
 *            stack <s>. The stack may be of any datatype.
 */
int 
esl_stack_ObjectCount(ESL_STACK *s)
{
  return s->n;
}

/* Function:  esl_stack_Convert2String()
 * Synopsis:  Convert a char stack to a string.
 * Incept:    SRE, Sun Dec 26 09:23:36 2004 [Zaragoza]
 *
 * Purpose:   Converts a character stack <cs> to a NUL-terminated
 *            string, and returns a pointer to the string. The
 *            characters in the string are in the same order they
 *            were pushed onto the stack.  The stack is destroyed by
 *            this operation, as if <esl_stack_Destroy()> had been
 *            called on it. The caller becomes responsible for
 *            free'ing the returned string.
 *            
 *            Because the stack is destroyed by this call, use care in
 *            a multithreaded context. You don't want to have another
 *            thread waiting to do something to this stack as another
 *            thread is destroying it. Treat this call like
 *            you'd treat <esl_stack_Destroy()>. Its internals are
 *            not mutex-protected (unlike push/pop functions).
 *
 * Returns:   Pointer to the string; caller must <free()> this.
 *
 * Throws:    NULL if a reallocation fails.
 */
char *
esl_stack_Convert2String(ESL_STACK *cs)
{
  char *s    = NULL;
  void *tmp  = NULL;
  int   status;

  /* Take stack away; it's already a string, just not nul-terminated */
  s         = cs->cdata;
  cs->cdata = NULL;		/* esl_stack_Destroy() will now ignore the NULL cdata field */

  /* NUL-terminate; which might require a +1 realloc if we're unlucky */
  if (cs->n == cs->nalloc) 
    ESL_RALLOC(s, tmp, sizeof(char) * (cs->nalloc +1));
  s[cs->n] = '\0';

  /* Destroy the stack; return the string. */
  esl_stack_Destroy(cs);
  return s;

 ERROR:
  esl_stack_Destroy(cs);
  return NULL;
}

/* Function:  esl_stack_DiscardTopN()
 * Synopsis:  Discard the top elements on a stack.
 * Incept:    SRE, Tue Dec 28 04:33:06 2004 [St. Louis]
 *
 * Purpose:   Throw away the top <n> elements on stack <s>.
 *            Equivalent to <n> calls to a <Pop()> function.
 *            If <n> equals or exceeds the number of elements 
 *            currently in the stack, the stack is emptied
 *            as if <esl_stack_Reuse()> had been called.
 *
 * Returns:   <eslOK> on success.
 *
 * Throws:    <eslESYS> if mutex lock/unlock fails, if pthreaded.
 */
int
esl_stack_DiscardTopN(ESL_STACK *s, int n)
{
#ifdef HAVE_PTHREAD
  if (s->do_mutex && pthread_mutex_lock(s->mutex) != 0) ESL_EXCEPTION(eslESYS, "pthread_mutex_lock() failure");
#endif

  if (n <= s->n) s->n -= n;
  else           s->n = 0;

#ifdef HAVE_PTHREAD
  if (s->do_mutex && pthread_mutex_unlock(s->mutex)  != 0) ESL_EXCEPTION(eslESYS, "pthread_mutex_unlock() failure");
#endif
  return eslOK;
}

/* Function:  esl_stack_DiscardSelected()
 * Synopsis:  Remove arbitrary elements from a stack.
 * Incept:    SRE, Tue Jan 18 09:57:47 2011 [Janelia]
 *
 * Purpose:   For each element in the stack, call \verb+(*discard_func)(&element, param)+.
 *            If <TRUE>, discard the element. 
 *            
 *            Passing a pointer to an arbitrary <(*discard_func)>
 *            allows arbitrary rules. The <(*discard_func)> gets two
 *            arguments: a pointer (which is either a pointer to an
 *            element for int and char stacks, or an actual pointer
 *            element from a pointer stack), and <param>, a <void *>
 *            to whatever arguments the caller needs the selection
 *            function to have.
 *            
 *            When discarding elements from a pointer stack, the
 *            <*discard_func()> will generally assume responsibility
 *            for the memory allocated to those elements. It may want
 *            to free() or Destroy() them, for example, if they're
 *            truly being discarded.
 *
 * Args:      s             - stack to discard from
 *            discard_func  - ptr to function that returns TRUE if elem is to be discarded
 *            param         - ptr to any parameters that (*discard_func)() needs.
 *
 * Returns:   <eslOK> on success.
 *
 * Throws:    <eslESYS> if a pthread mutex lock/unlock fails.
 */
int
esl_stack_DiscardSelected(ESL_STACK *s, int (*discard_func)(void *, void *), void *param)
{
  int opos;
  int npos = 0;

#ifdef HAVE_PTHREAD
  if (s->do_mutex && pthread_mutex_lock(s->mutex) != 0) ESL_EXCEPTION(eslESYS, "pthread_mutex_lock() failure");
#endif

  if (s->idata) 
    {
      for (opos = 0, npos = 0 ; opos < s->n; opos++)
	if (! (*discard_func)(s->idata+opos, param))
	  s->idata[npos++] = s->idata[opos];
    }
  else if (s->pdata)
    {
      for (opos = 0, npos = 0 ; opos < s->n; opos++)
	if (! (*discard_func)(s->pdata[opos], param))
	  s->pdata[npos++] = s->pdata[opos];
    }
  else if (s->cdata)
    {
      for (opos = 0, npos = 0 ; opos < s->n; opos++)
	if (! (*discard_func)(s->cdata+opos, param))
	  s->cdata[npos++] = s->cdata[opos];
    }
  s->n = npos;

#ifdef HAVE_PTHREAD
  if (s->do_mutex && pthread_mutex_unlock(s->mutex)  != 0) ESL_EXCEPTION(eslESYS, "pthread_mutex_unlock() failure");
#endif
  return eslOK;
}
/*------------- end, main API, pushing/popping ------------------*/



/*****************************************************************
 *# 3. Shuffling stacks 
 *****************************************************************/

/* Function:  esl_stack_Shuffle()
 * Synopsis:  Randomly shuffle the elements in a stack.
 * Incept:    SRE, Mon Mar 31 11:01:06 2008 [Janelia]
 *
 * Purpose:   Randomly shuffle the elements in stack <s>, using
 *            random numbers from generator <r>.
 *
 * Returns:   <eslOK> on success, and the stack is randomly 
 *            shuffled.
 */
int
esl_stack_Shuffle(ESL_RANDOMNESS *r, ESL_STACK *s)
{
  int   n = s->n;
  int   w;

#ifdef HAVE_PTHREAD
  if (s->do_mutex && pthread_mutex_lock(s->mutex) != 0) ESL_EXCEPTION(eslESYS, "pthread_mutex_lock() failure");
#endif

  while (n > 1) {
    w = esl_rnd_Roll(r, n);	/* shuffling algorithm: swap last elem with w, decrement n. */
    if      (s->idata != NULL)  ESL_SWAP(s->idata[w], s->idata[n-1], int);
    else if (s->cdata != NULL)  ESL_SWAP(s->cdata[w], s->cdata[n-1], char);
    else if (s->pdata != NULL)  ESL_SWAP(s->pdata[w], s->pdata[n-1], void *);
    n--;
  }

#ifdef HAVE_PTHREAD
  if (s->do_mutex && pthread_mutex_unlock(s->mutex)  != 0) ESL_EXCEPTION(eslESYS, "pthread_mutex_unlock() failure");
#endif
  return eslOK;
}



/*****************************************************************
 *# 4. Using stacks for thread communication.
 *****************************************************************/

#if defined HAVE_PTHREAD
/* Function:  esl_stack_UseMutex()
 * Synopsis:  Protect this stack in a threaded program.
 * Incept:    SRE, Mon Jan 17 14:18:43 2011 [Janelia]
 *
 * Purpose:   Declare that this stack is going to be operated on by more
 *            than one thread in a multithreaded program, and that all
 *            operations that change its internal state (such as
 *            pushing and popping) need to be protected by a mutex.
 *
 * Args:      s  - the stack to protect
 *
 * Returns:   <eslOK> on success.
 *
 * Throws:    <eslEMEM> on allocation failure.
 *            <eslESYS> if <pthread_mutex_init()> fails.
 */
int
esl_stack_UseMutex(ESL_STACK *s)
{
  int pstatus;
  int status;

  ESL_ALLOC(s->mutex, sizeof(pthread_mutex_t));
  if ((pstatus = pthread_mutex_init(s->mutex, NULL)) != 0) ESL_XEXCEPTION(eslESYS, "pthread_mutex_init failed with code %d\n", pstatus);
  s->do_mutex = TRUE;
  return eslOK;

 ERROR:
  if (s->mutex) free(s->mutex);
  s->mutex    = NULL;
  s->do_mutex = FALSE;
  return status;
}

/* Function:  esl_stack_UseCond()
 * Synopsis:  Declare that this stack is used for interthread communication.
 * Incept:    SRE, Mon Jan 17 14:22:06 2011 [Janelia]
 *
 * Purpose:   Declare that this stack is to be used for communication
 *            between threads. If a thread tries to pop from the stack
 *            and the stack is empty, the Pop will do a <pthread_cond_wait()>
 *            to wait until another thread has done a <Push()>. If a thread
 *            pushes onto the stack, it will do a <pthread_cond_signal()>
 *            to wake up a waiting <Pop()>'er.
 *            
 *            The stack must also have an active mutex. The caller
 *            must call <esl_stack_UseMutex()> before calling
 *            <esl_stack_UseCond().>
 *
 * Args:      s - the stack to use for push/pop interthread communication
 * 
 * Returns:   <eslOK> on success.
 *
 * Throws:    <eslEMEM> on allocation failure.
 *            <eslEINVAL> if this stack lacks an active mutex.
 *            <eslESYS> if <pthread_cond_init()> fails.
 */
int
esl_stack_UseCond(ESL_STACK *s)
{
  int pstatus;
  int status;

  if (! s->do_mutex || ! s->mutex) ESL_EXCEPTION(eslEINVAL, "stack has no active mutex; can't call esl_stack_UseCond() on it");

  ESL_ALLOC(s->cond, sizeof(pthread_cond_t));
  if ((pstatus = pthread_cond_init(s->cond, NULL)) != 0) ESL_XEXCEPTION(eslESYS, "pthread_cond_init failed with code %d\n", pstatus);
  s->do_cond = TRUE;
  return eslOK;

 ERROR:
  if (s->cond) free(s->cond);
  s->cond    = NULL;
  s->do_cond = FALSE;
  return status;
}

/* Function:  esl_stack_ReleaseCond()
 * Synopsis:  Declare that anyone waiting on this stack may complete.
 * Incept:    SRE, Tue Jan 18 15:57:32 2011 [Janelia]
 *
 * Purpose:   Release the conditional wait state on stack <s>. In our
 *            idiom for using a stack to coordinate between one or
 *            more client thread adding jobs to a stack, and one or
 *            more worker threads popping them off, we call
 *            <esl_stack_ReleaseCond()> when we know the client(s) are
 *            done. Then the worker(s) seeing an empty job stack may
 *            complete (Pop functions will return eslEOD), rather than
 *            doing a conditional wait waiting for more work to appear
 *            on the stack.
 *
 * Returns:   <eslOK> on success.
 *
 * Throws:    <eslESYS> on pthread call failures.
 */
int
esl_stack_ReleaseCond(ESL_STACK *s)
{
  if (! s->do_mutex) ESL_EXCEPTION(eslESYS, "no mutex; esl_stack_ReleaseCond() call invalid");
  if (! s->do_cond)  ESL_EXCEPTION(eslESYS, "no conditional wait state is set");

  if (pthread_mutex_lock(s->mutex)    != 0) ESL_EXCEPTION(eslESYS, "pthread_mutex_lock() failure");
  if (pthread_cond_broadcast(s->cond) != 0) ESL_EXCEPTION(eslESYS, "pthread_cond_broadcast() failure");

  /* You can't free s->cond yet; you can only set the flag. 
   *  Reason: you may have workers that are ALREADY in a wait state, in pthread_cond_wait(), 
   *  and that function depends on s->cond.
   */
  s->do_cond = FALSE;

  if (pthread_mutex_unlock(s->mutex)  != 0) ESL_EXCEPTION(eslESYS, "pthread_mutex_unlock() failure");  
  return eslOK;
}
#endif /*HAVE_PTHREAD*/
/*-------- end, using stacks for thread communication -----------*/



/*****************************************************************
 * 5. Unit tests
 *****************************************************************/
#ifdef eslSTACK_TESTDRIVE

#include "esl_random.h"

static void
utest_integer(void)
{
  char      *msg = "integer stack basic unit test failed";
  ESL_STACK *s   = NULL;
  int        n1  = ESL_STACK_INITALLOC*2+1;		/* force two reallocations */
  int        n2  = 0;
  int        i;
  int        val;

  if ((s = esl_stack_ICreate())                      == NULL)   esl_fatal(msg);
  for (i = 0; i < n1; i++) if (esl_stack_IPush(s, i) != eslOK)  esl_fatal(msg);
  while (esl_stack_IPop(s, &val) != eslEOD) n2++;
  if (n1 != n2) esl_fatal(msg);
  esl_stack_Reuse(s);

  /* same again, with ObjectCount instead of EOD for popping */
  for (i = 0; i < n1; i++) if (esl_stack_IPush(s, i) != eslOK) esl_fatal(msg);
  n2 = 0;
  while (esl_stack_ObjectCount(s)) {
    if (esl_stack_IPop(s, &val) != eslOK) esl_fatal(msg);
    n2++; 
  }
  if (n1 != n2) esl_fatal(msg);
  esl_stack_Destroy(s);
}

static void
utest_char(void)  
{
  char      *msg = "char stack basic unit test failed";
  ESL_STACK *s   = NULL;
  int        n1  = ESL_STACK_INITALLOC*2+1;		/* force two reallocations */
  int        n2  = 0;
  int        i;
  char       c;

  if ((s = esl_stack_CCreate())                        == NULL)   esl_fatal(msg);
  for (i = 0; i < n1; i++) if (esl_stack_CPush(s, 'X') != eslOK)  esl_fatal(msg);
  while (esl_stack_CPop(s, &c) != eslEOD) {
    if (c != 'X') esl_fatal(msg);
    n2++; 
  }
  if (n1 != n2) esl_fatal(msg);
  esl_stack_Reuse(s);

  /* same again, with ObjectCount instead of EOD for popping */
  for (i = 0; i < n1; i++) if (esl_stack_CPush(s, 'X') != eslOK) esl_fatal(msg);
  n2 = 0;
  while (esl_stack_ObjectCount(s)) {
    if (esl_stack_CPop(s, &c) != eslOK) esl_fatal(msg);
    n2++; 
  }
  if (n1 != n2) esl_fatal(msg);
  esl_stack_Destroy(s);
}
  
static void
utest_pointer(void)
{
  char      *msg = "pointer stack basic unit test failed";
  ESL_STACK *s   = NULL;
  int        n1  = ESL_STACK_INITALLOC*2+1;		/* force two reallocations */
  int        n2  = 0;
  int        i;
  void      *p;

  if ((s = esl_stack_PCreate())                        == NULL)   esl_fatal(msg);
  for (i = 0; i < n1; i++) {
    p = malloc(sizeof(int) * 64);
    if (esl_stack_PPush(s, p) != eslOK)  esl_fatal(msg);
  }
  while (esl_stack_PPop(s, &p) != eslEOD) { free(p); n2++; }
  if (n1 != n2) esl_fatal(msg);
  esl_stack_Reuse(s);

  /* same again, with ObjectCount instead of EOD for popping */
  for (i = 0; i < n1; i++) {
    p = malloc(sizeof(int) * 64);
    if (esl_stack_PPush(s, p) != eslOK) esl_fatal(msg);
  }
  n2 = 0;
  while (esl_stack_ObjectCount(s)) {
    if (esl_stack_PPop(s, &p) != eslOK) esl_fatal(msg);
    free(p);
    n2++; 
  }
  if (n1 != n2) esl_fatal(msg);
  esl_stack_Destroy(s);
}  

static void
utest_convert2string(void)
{
  char      *msg = "stack::convert2string unit test failed";
  char      *str = "ABCDEF";
  ESL_STACK *s   = NULL;
  int        n   = strlen(str);
  int        i;
  char      *result = NULL;

  if ((s = esl_stack_CCreate())                          == NULL)   esl_fatal(msg);
  for (i = 0; i < n; i++) if (esl_stack_CPush(s, str[i]) != eslOK)  esl_fatal(msg);
  result = esl_stack_Convert2String(s);
  if (strcmp(result, str) != 0) esl_fatal(msg);
  free(result);	/* after Convert2String, only the string itself remains to be free'd */
}

static void
utest_shuffle(ESL_RANDOMNESS *r)
{
  char           *msg  = "stack shuffle unit test failed";
  ESL_STACK      *s    = esl_stack_ICreate();
  int             n    = ESL_STACK_INITALLOC*2+1;      /* exercises reallocation */
  int            *seen = malloc(sizeof(int) * n);
  int             i;
  int             val;

  for (i = 0; i < n; i++) esl_stack_IPush(s, i);
  esl_stack_Shuffle(r, s);
  
  for (i = 0; i < n; i++) seen[i] = 0;
  i = n-1;
  while (esl_stack_IPop(s, &val) != eslEOD) {
    seen[val]++;
  }
  for (i = 0; i < n; i++) if (seen[i] != 1) esl_fatal(msg);
  
  free(seen);
  esl_stack_Destroy(s);
}

/* discard all elems in the stack > thresh */
static int
discard_function(void *elemp, void *paramp)
{
  int elem   =  * (int *) elemp;
  int thresh =  * (int *) paramp;
  return (elem > thresh) ? TRUE : FALSE;
}

static void
utest_discard_selected(ESL_RANDOMNESS *r)
{
  char *msg = "stack: DiscardSelected() unit test failed";
  ESL_STACK      *ns = esl_stack_ICreate();
  int              n = 1000;
  int         thresh = 42;
  int          npass = 0;
  int            val;
  int              i;

  for (i = 0; i < n; i++)
    {
      val = esl_rnd_Roll(r, 100) + 1;
      if (val <= thresh) npass++;
      esl_stack_IPush(ns, val);
    }
  
  if (esl_stack_DiscardSelected(ns, discard_function, &thresh) != eslOK) esl_fatal(msg);

  if (esl_stack_ObjectCount(ns) != npass) esl_fatal(msg);
  while (esl_stack_IPop(ns, &val) == eslOK)
    {
      if (val > thresh) esl_fatal(msg);
      npass--;
    }
  if (npass != 0) esl_fatal(msg);
  esl_stack_Destroy(ns);
}


#ifdef HAVE_PTHREAD
/* Unit test for using a stack as part of an idiom
 * for a command stack, with one or more threads
 * adding jobs to the stack, and one or more other threads
 * pulling jobs off. This idiom is used in the HMMER
 * hmmpgmd daemon. In this framework, <tt->input>
 * is a list of jobs to do; <tt->working> is a stack
 * of jobs waiting to be done; <tt->output> is a 
 * list of jobs done.
 *    pusher_thread() simulates a client, taking
 *     jobs from <tt->input> and adding them to
 *     the <tt->working> stack.
 *    popper_thread() simulates a worker, taking
 *     jobs from <tt->working> and putting them
 *     on the <tt->output> list.
 *     
 * <tt->working>, therefore, is the read/write stack;
 * <tt->input> is read-only (it only gets written in
 *   nonthreaded code in main())
 * <tt->output> is write-only (only gets read in
 *   nonthreaded code in main()). 
 */
struct threadtest_s {
  ESL_STACK *input;		/* faux "work unit" queue that the pusher_thread() processes*/
  ESL_STACK *working;		/* interthread communication: pusher puts work on this stack, popper pulls it off */
  ESL_STACK *output;		/* popper_thread() puts "finished" units on this stack */
};

static void *
pusher_thread(void *arg)
{
  ESL_RANDOMNESS      *r  = esl_randomness_CreateFast(0);
  struct threadtest_s *tt = (struct threadtest_s *) arg;
  int value;

  while ( esl_stack_IPop(tt->input, &value) == eslOK)
    {
      usleep(esl_rnd_Roll(r, 100)+1); /* 1..100 usec delay */
      esl_stack_IPush(tt->working, value);
    }
  esl_randomness_Destroy(r);
  pthread_exit(NULL);
}

static void *
popper_thread(void *arg)
{
  ESL_RANDOMNESS      *r  = esl_randomness_CreateFast(0);
  struct threadtest_s *tt = (struct threadtest_s *) arg;
  int value;

  while (esl_stack_IPop(tt->working, &value) == eslOK)
    {
      usleep(esl_rnd_Roll(r, 100)+1); /* 1..100 usec delay */
      esl_stack_IPush(tt->output, value);
    }
  esl_randomness_Destroy(r);
  pthread_exit(NULL);
}

static void
utest_interthread_comm(void)
{
  char  *msg = "stack::interthread_comm unit test failed";
  struct threadtest_s *tt = NULL;
  int    njobs            = 1000;
  int   *ndone            = NULL;
  pthread_t tid[4];
  int    i;
  int    value;

  ndone = malloc(sizeof(int) * njobs);
  for (i = 0; i < njobs; i++) ndone[i] = 0;

  tt = malloc(sizeof(struct threadtest_s));
  tt->input   = esl_stack_ICreate();
  tt->working = esl_stack_ICreate();
  tt->output  = esl_stack_ICreate();

  esl_stack_UseMutex(tt->input);
  esl_stack_UseMutex(tt->working);
  esl_stack_UseMutex(tt->output);
  esl_stack_UseCond(tt->working);

  for (i = 0; i < njobs; i++)
    esl_stack_IPush(tt->input, i);

  pthread_create(&(tid[0]), NULL, pusher_thread, tt);
  pthread_create(&(tid[1]), NULL, pusher_thread, tt);
  pthread_create(&(tid[2]), NULL, popper_thread, tt);
  pthread_create(&(tid[3]), NULL, popper_thread, tt);

  pthread_join(tid[0], NULL);
  pthread_join(tid[1], NULL);

  esl_stack_ReleaseCond(tt->working);
  pthread_join(tid[2], NULL);
  pthread_join(tid[3], NULL);

  while (esl_stack_IPop(tt->output, &value) == eslOK)
    {
      if (value < 0 || value >= njobs) esl_fatal(msg);
      ndone[value]++;
    }
  for (i = 0; i < njobs; i++)
    if (ndone[i] != 1) esl_fatal(msg);

  free(ndone);
  esl_stack_Destroy(tt->output);
  esl_stack_Destroy(tt->working);
  esl_stack_Destroy(tt->input);
  free(tt);
  return;
}
#endif /* HAVE_PTHREAD -- pthread-specific utests */
#endif /*eslSTACK_TESTDRIVE*/
/*---------------- end of unit tests ----------------------------*/




/*****************************************************************
 * 6. Test driver.
 *****************************************************************/
#ifdef eslSTACK_TESTDRIVE
/*
 * Test driver and API example for the pushdown stack module.
 * To compile:
 *    gcc -g -Wall -I. -L. -DeslSTACK_TESTDRIVE -o testdrive esl_stack.c -leasel -lm
 * To run:
 *    ./testdrive
 * Returns 0 (success), or returns nonzero and says why.
 */
/* why Pop() into a void *obj_p, instead of directly into int *obj, in
 * the test of the pointer stack? On PowerPC/Linux, using gcc -O3,
 * trying to Pop() into *obj causes a "dereferencing type-punned
 * pointer will break strict-aliasing rules" warning, and the test
 * driver crashes with a double free/corruption error in glibc.  Lower
 * optimization levels don't cause the problem; adding
 * -fno-strict-aliasing to the CFLAGS also avoids the problem. I'm
 * suspicious that it's a gcc optimizer bug. Pop()'ing into a void *
 * avoids the issue altogether. (SRE, Feb 22 2008 J2/119)
 */
#include "easel.h"
#include "esl_getopts.h"
#include "esl_random.h"
#include "esl_stack.h"

static ESL_OPTIONS options[] = {
  /* name           type      default  env  range toggles reqs incomp  help                                       docgroup*/
  { "-h",        eslARG_NONE,   FALSE, NULL, NULL,  NULL,  NULL, NULL, "show brief help on version and usage",           0 },
  { "-s",        eslARG_INT,      "0", NULL, NULL,  NULL,  NULL, NULL, "set random number seed to <n>",                  0 },
  {  0, 0, 0, 0, 0, 0, 0, 0, 0, 0 },
};
static char usage[]  = "[-options]";
static char banner[] = "unit test driver for esl_stack module";

int 
main(int argc, char **argv)
{
  ESL_GETOPTS    *go  = esl_getopts_CreateDefaultApp(options, 0, argc, argv, banner, usage);
  ESL_RANDOMNESS *rng = esl_randomness_Create(esl_opt_GetInteger(go, "-s"));

  fprintf(stderr, "## %s\n", argv[0]);
  fprintf(stderr, "#  rng seed = %" PRIu32 "\n", esl_randomness_GetSeed(rng));

  utest_integer();
  utest_char();
  utest_pointer();
  utest_convert2string();
  utest_shuffle(rng);
  utest_discard_selected(rng);

#ifdef HAVE_PTHREAD
  utest_interthread_comm();
#endif

  esl_randomness_Destroy(rng);
  esl_getopts_Destroy(go);
  

  fprintf(stderr, "#  status = ok\n");
  return eslOK;
}
#endif /*eslSTACK_TESTDRIVE*/
/*-------------------- end of test driver -----------------------*/




/*****************************************************************
 * 7. Example.
 *****************************************************************/
#ifdef eslSTACK_EXAMPLE
/*::cexcerpt::stack_example::begin::*/
/* compile: gcc -g -Wall -I. -o example -DeslSTACK_EXAMPLE esl_stack.c easel.c -lm
 * run:     ./example
 */
#include "easel.h"
#include "esl_stack.h"

int
main(void)
{
  ESL_STACK *ns;
  int        x;

  ns = esl_stack_ICreate();
  esl_stack_IPush(ns, 42);
  esl_stack_IPush(ns, 7);
  esl_stack_IPush(ns, 3);
  while (esl_stack_IPop(ns, &x) != eslEOD) 
    printf("%d\n", x);
  esl_stack_Destroy(ns);   
  return 0;
}
/*::cexcerpt::stack_example::end::*/
#endif /*eslSTACK_EXAMPLE*/
/*------------------------ end of example -----------------------*/
<|MERGE_RESOLUTION|>--- conflicted
+++ resolved
@@ -8,13 +8,6 @@
  *   5. Unit tests.
  *   6. Test driver.
  *   7. Example.
-<<<<<<< HEAD
- *
- * Augmentations:
- *   eslAUGMENT_RANDOM  : adds function for shuffling a stack. 
-=======
- *   8. Copyright and license.
->>>>>>> 2f5278d1
  */ 
 #include "esl_config.h"
 
