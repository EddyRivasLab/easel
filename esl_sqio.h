/* sqio: unaligned sequence file i/o.
 * 
 * To do: 
 *   :: esl_sqio_* vs. esl_sqfile_* prefixing is inconsistent,
 *      for historical reasons. Fix.
 *
 *   :: Write tests for bad format detection, making sure that
 *      linenumber report is correct.
 */
#ifndef eslSQIO_INCLUDED
#define eslSQIO_INCLUDED
#include "esl_config.h"

#include <stdio.h>

#include "easel.h"
#include "esl_alphabet.h"
#include "esl_msa.h"
#include "esl_msafile.h"
#include "esl_sq.h"
#include "esl_sqio_ascii.h"
#include "esl_sqio_ncbi.h"

/*::cexcerpt::sq_sqio_data::begin::*/
/* ESL_SQDATA:
 * Data for different sequence formats.
 */
typedef union {
  ESL_SQASCII_DATA ascii;
  ESL_SQNCBI_DATA  ncbi;
} ESL_SQDATA;
/*::cexcerpt::sq_sqio_data::end::*/

/* ESL_SQFILE:
 * An open sequence file for reading.
 */
typedef struct esl_sqio_s {
  char *filename;	      /* Name of file (for diagnostics)           */

  /* In digital mode, we have an alphabet ptr                             */
  int   do_digital;	      /* TRUE if we're reading in digital mode    */
  const ESL_ALPHABET *abc;

  /* Format-specific configuration                                        */
  int     format;	      /* Format code of this file                 */
  ESL_DSQ inmap[128];	      /* an input map, 0..127                     */

  /* function pointers to format specific routines                        */
  int   (*position)        (struct esl_sqio_s *sqfp, off_t offset);
  void  (*close)           (struct esl_sqio_s *sqfp);

  int   (*set_digital)     (struct esl_sqio_s *sqfp, const ESL_ALPHABET *abc);
  int   (*guess_alphabet)  (struct esl_sqio_s *sqfp, int *ret_type);

  int   (*read)            (struct esl_sqio_s *sqfp, ESL_SQ *sq);
  int   (*read_info)       (struct esl_sqio_s *sqfp, ESL_SQ *sq);
  int   (*read_seq)        (struct esl_sqio_s *sqfp, ESL_SQ *sq);
  int   (*read_window)     (struct esl_sqio_s *sqfp, int C, int W, ESL_SQ *sq);
  int   (*echo)            (struct esl_sqio_s *sqfp, const ESL_SQ *sq, FILE *ofp);

  int   (*read_block)      (struct esl_sqio_s *sqfp, ESL_SQ_BLOCK *sqBlock, int max_residues, int max_sequences, int long_target);

  int   (*open_ssi)        (struct esl_sqio_s *sqfp, const char *ssifile_hint);
  int   (*pos_by_key)      (struct esl_sqio_s *sqfp, const char *key);
  int   (*pos_by_number)   (struct esl_sqio_s *sqfp, int which);

  int   (*fetch)           (struct esl_sqio_s *sqfp, const char *key, ESL_SQ *sq);
  int   (*fetch_info)      (struct esl_sqio_s *sqfp, const char *key, ESL_SQ *sq);
  int   (*fetch_subseq)    (struct esl_sqio_s *sqfp, const char *source, int64_t start, int64_t end, ESL_SQ *sq);

  int   (*is_rewindable)   (const struct esl_sqio_s *sqfp);
  const char *(*get_error) (const struct esl_sqio_s *sqfp);

  ESL_SQDATA data;            /* format specific data                     */
} ESL_SQFILE;

/* ESL_SQCACHE:
 * A entire database cached into memory.
 */
typedef struct esl_sqcache_s {
  char               *filename;    /* Name of file (for diagnostics)              */
  int                 format;      /* Format code of this file                    */

  const ESL_ALPHABET *abc;         /* alphabet for database                       */

  uint32_t            seq_count;   /* number of sequences                         */
  uint64_t            res_count;   /* number of residues                          */
  uint32_t            max_seq;     /* longest sequence                            */

  ESL_SQ             *sq_list;     /* list of cached sequences [0 .. seq_count-1] */

  void               *residue_mem; /* memory holding the residues                 */
  void               *header_mem;  /* memory holding the header strings           */

  uint64_t            res_size;    /* size of residue memory allocation           */
  uint64_t            hdr_size;    /* size of header memory allocation            */
} ESL_SQCACHE;

/*::cexcerpt::sq_sqio_format::begin::*/
/* Unaligned file format codes
 * These codes are coordinated with the msa module.
 *   - 0 is an unknown/unassigned format (eslSQFILE_UNKNOWN, eslMSAFILE_UNKNOWN)
 *   - <=100 is reserved for sqio, for unaligned formats
 *   - >100  is reserved for msa, for aligned formats
 */
#define eslSQFILE_UNKNOWN      0
#define eslSQFILE_FASTA        1   // FASTA format
#define eslSQFILE_EMBL         2   // EMBL DNA sequence
#define eslSQFILE_GENBANK      3   // Genbank DNA sequence
#define eslSQFILE_DDBJ         4   // DDBJ (currently identical to GenBank parser)
#define eslSQFILE_UNIPROT      5   // UniProt (currently identical to EMBL parser) 
#define eslSQFILE_NCBI         6   // NCBI blast db, v4, single file
#define eslSQFILE_DAEMON       7   // Farrar format, hmmpgmd queries: fasta + // terminator 
#define eslSQFILE_HMMPGMD      8   // Farrar hmmpgmd database format: fasta + # header 
#define eslSQFILE_FMINDEX      9   // Pressed FM-index format used in HMMER
/*::cexcerpt::sq_sqio_format::end::*/


/* eslREADBUFSIZE is the fixed size of a block to bring in at one time,
 * in character-based (fread()) parsers (like the FASTA parser).
 */
#define eslREADBUFSIZE  4096

extern int  esl_sqfile_Open(const char *seqfile, int fmt, const char *env, ESL_SQFILE **ret_sqfp);
extern void esl_sqfile_Close(ESL_SQFILE *sqfp);

extern int  esl_sqfile_OpenDigital(const ESL_ALPHABET *abc, const char *filename, int format, const char *env, ESL_SQFILE **ret_sqfp);
extern int  esl_sqfile_SetDigital(ESL_SQFILE *sqfp, const ESL_ALPHABET *abc);
extern int  esl_sqfile_GuessAlphabet(ESL_SQFILE *sqfp, int *ret_type);

extern int   esl_sqio_Read        (ESL_SQFILE *sqfp, ESL_SQ *sq);
extern int   esl_sqio_ReadInfo    (ESL_SQFILE *sqfp, ESL_SQ *sq);
extern int   esl_sqio_ReadWindow  (ESL_SQFILE *sqfp, int C, int W, ESL_SQ *sq);
extern int   esl_sqio_ReadSequence(ESL_SQFILE *sqfp, ESL_SQ *sq);
extern int   esl_sqio_ReadBlock   (ESL_SQFILE *sqfp, ESL_SQ_BLOCK *sqBlock, int max_residues, int max_sequences, int long_target);
extern int   esl_sqio_Parse       (char *buffer, int size, ESL_SQ *s, int format);

extern int   esl_sqio_Write       (FILE *fp, ESL_SQ *s, int format, int update);
extern int   esl_sqio_Echo        (ESL_SQFILE *sqfp, const ESL_SQ *sq, FILE *ofp);

const char  *esl_sqfile_GetErrorBuf(const ESL_SQFILE *sqfp);
extern int   esl_sqfile_IsRewindable(const ESL_SQFILE *sqfp);
extern int   esl_sqio_IsAlignment(int fmt);
extern int   esl_sqio_EncodeFormat(char *fmtstring);
extern char *esl_sqio_DecodeFormat(int fmt);
extern int   esl_sqfile_Position(ESL_SQFILE *sqfp, off_t offset);
extern int   esl_sqio_Ignore(ESL_SQFILE *sqfp, const char *ignoredchars);
extern int   esl_sqio_AcceptAs(ESL_SQFILE *sqfp, char *xchars, char readas);

extern int   esl_sqfile_OpenSSI         (ESL_SQFILE *sqfp, const char *ssifile_hint);
extern int   esl_sqfile_PositionByKey   (ESL_SQFILE *sqfp, const char *key);
extern int   esl_sqfile_PositionByNumber(ESL_SQFILE *sqfp, int which);

extern int   esl_sqio_Fetch      (ESL_SQFILE *sqfp, const char *key, ESL_SQ *sq);
extern int   esl_sqio_FetchInfo  (ESL_SQFILE *sqfp, const char *key, ESL_SQ *sq);
extern int   esl_sqio_FetchSubseq(ESL_SQFILE *sqfp, const char *source, int64_t start, int64_t end, ESL_SQ *sq);

extern int   esl_sqfile_Cache(const ESL_ALPHABET *abc, const char *seqfile, int fmt, const char *env, ESL_SQCACHE **ret_sqcache);
extern void  esl_sqfile_Free(ESL_SQCACHE *sqcache);

<<<<<<< HEAD
=======

>>>>>>> 2f5278d1
#endif /*eslSQIO_INCLUDED*/
<|MERGE_RESOLUTION|>--- conflicted
+++ resolved
@@ -158,8 +158,4 @@
 extern int   esl_sqfile_Cache(const ESL_ALPHABET *abc, const char *seqfile, int fmt, const char *env, ESL_SQCACHE **ret_sqcache);
 extern void  esl_sqfile_Free(ESL_SQCACHE *sqcache);
 
-<<<<<<< HEAD
-=======
-
->>>>>>> 2f5278d1
 #endif /*eslSQIO_INCLUDED*/
