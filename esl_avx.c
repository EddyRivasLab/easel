#include "esl_config.h"
<<<<<<< HEAD
#ifdef eslENABLE_AVX

=======

#ifdef HAVE_AVX2
>>>>>>> 2f5278d1
#include <stdio.h>
#include <x86intrin.h>	

#include "easel.h"
#include "esl_avx.h"


void 
esl_avx_dump_256i_hex4(__m256i v)
{
  uint64_t *val = (uint64_t *) &v;
  printf("%016" PRIx64 " %016" PRIx64 " %016" PRIx64 " %016" PRIx64 "\n", 
	 val[3], val[2], val[1], val[0]);
}

#else  // !eslENABLE_AVX 
void esl_avx_silence_hack(void) { return; }
#endif // eslENABLE_AVX
<|MERGE_RESOLUTION|>--- conflicted
+++ resolved
@@ -1,11 +1,6 @@
 #include "esl_config.h"
-<<<<<<< HEAD
 #ifdef eslENABLE_AVX
 
-=======
-
-#ifdef HAVE_AVX2
->>>>>>> 2f5278d1
 #include <stdio.h>
 #include <x86intrin.h>	
 
