--- conflicted
+++ resolved
@@ -342,47 +342,12 @@
 	esl_msafile_selex_example2\
 	esl_msafile_stockholm_example\
 	esl_msafile_stockholm_example2\
-<<<<<<< HEAD
-	esl_msacluster_example\
-	esl_msashuffle_example\
-	esl_msaweight_example\
-	esl_normal_example\
-	esl_quicksort_example\
-	esl_random_example\
-	esl_regexp_example\
-	esl_regexp_example2\
-	esl_regexp_example3\
-	esl_rootfinder_example\
-	esl_rootfinder_example2\
-	esl_scorematrix_example\
-	esl_sq_example\
-	esl_sq_example2\
-	esl_sqio_example\
-	esl_sqio_example2\
-	esl_sqio_example3\
-	esl_sse_example\
-	esl_ssi_example\
-	esl_ssi_example2\
-	esl_stack_example\
-	esl_stats_example\
-	esl_stats_example2\
-	esl_stopwatch_example\
-	esl_stretchexp_example\
-	esl_threads_example\
-	esl_threads_example2\
-	esl_tree_example\
-	esl_tree_example2\
-	esl_vectorops_example\
-	esl_vmx_example\
-	esl_weibull_example\
-	esl_workqueue_example
-
-=======
         esl_msacluster_example\
         esl_msashuffle_example\
         esl_msaweight_example\
-		esl_neon_example\
+	esl_neon_example\
         esl_normal_example\
+	esl_quicksort_example\
         esl_random_example\
 	esl_regexp_example\
 	esl_regexp_example2\
@@ -395,7 +360,7 @@
         esl_sqio_example\
         esl_sqio_example2\
         esl_sqio_example3\
-		esl_sse_example\
+	esl_sse_example\
         esl_ssi_example\
         esl_ssi_example2\
         esl_stack_example\
@@ -411,7 +376,6 @@
         esl_vmx_example\
         esl_weibull_example\
         esl_workqueue_example
->>>>>>> 2127bea4
 #       esl_distance_example\
 #       esl_hmm_example\
 #       esl_msafile_clustal_example\
