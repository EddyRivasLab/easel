/* sequence/subsequence indices: fast lookup in large sequence files by keyword.
 *
 *  1. Using (reading) an SSI index.
 *  2. Creating (writing) new SSI files.
 *  3. Portable binary i/o.
<<<<<<< HEAD
 *  4. Test driver.
 *  5. Example code.
=======
 *  4. Unit tests.
 *  5. Test driver.
 *  6. Example code.
 *  7. License and copyright information.
>>>>>>> 516ec0ff
 */
#include "esl_config.h"

#include <stdio.h>
#include <string.h>

#include "easel.h"
#include "esl_ssi.h"

static uint32_t v30magic = 0xd3d3c9b3; /* SSI 3.0: "ssi3" + 0x80808080 */
static uint32_t v30swap  = 0xb3c9d3d3; /* byteswapped */


/*****************************************************************
 *# 1. Using (reading) an SSI index.
 *****************************************************************/ 

static int  binary_search(ESL_SSI *ssi, const char *key, uint32_t klen, off_t base, 
			  uint32_t recsize, uint64_t maxidx);

/* Function:  esl_ssi_Open()
 * Synopsis:  Open an SSI index as an <ESL_SSI>.
 *
 * Purpose:   Open the SSI index file <filename>, and returns a pointer
 *            to the new <ESL_SSI> object in <ret_ssi>.
 *            
 *            Caller is responsible for closing the SSI file with
 *            <esl_ssi_Close()>.
 *
 * Args:      <filename>   - name of SSI index file to open.       
 *            <ret_ssi>    - RETURN: the new <ESL_SSI>.
 *                        
 * Returns:   <eslOK>        on success;
 *            <eslENOTFOUND> if <filename> cannot be opened for reading;
 *            <eslEFORMAT>   if it's not in correct SSI file format;
 *            <eslERANGE>    if it uses 64-bit file offsets, and we're on a system
 *                           that doesn't support 64-bit file offsets.
 *            
 * Throws:    <eslEMEM> on allocation error.
 */
int
esl_ssi_Open(const char *filename, ESL_SSI **ret_ssi)
{
  ESL_SSI *ssi = NULL;
  int      status;
  uint32_t magic;	/* magic number that starts the SSI file */
  uint16_t i;		/* counter over files */

  /* Initialize the SSI structure, null'ing so we can autocleanup.
   */
  ESL_ALLOC(ssi, sizeof(ESL_SSI));
  ssi->fp         = NULL;
  ssi->filename   = NULL;
  ssi->fileformat = NULL;
  ssi->fileflags  = NULL;
  ssi->bpl        = NULL;
  ssi->rpl        = NULL;
  ssi->nfiles     = 0;          

  /* Open the file.
   */
  status = eslENOTFOUND; 
  if ((ssi->fp = fopen(filename, "rb")) == NULL) goto ERROR; 

  /* Read the magic number: make sure it's an SSI file, and determine
   * whether it's byteswapped.
   */
  status = eslEFORMAT;
  if (esl_fread_u32(ssi->fp, &magic)        != eslOK) goto ERROR;
  if (magic != v30magic && magic != v30swap)          goto ERROR;
  if (esl_fread_u32(ssi->fp, &(ssi->flags)) != eslOK) goto ERROR;
  if (esl_fread_u32(ssi->fp, &(ssi->offsz)) != eslOK) goto ERROR;

  status = eslERANGE;
  if (ssi->offsz != 4 && ssi->offsz != 8) goto ERROR;
  if (ssi->offsz > sizeof(off_t))         goto ERROR;

  /* The header data. */
  status = eslEFORMAT;
  if (esl_fread_u16(ssi->fp, &(ssi->nfiles))     != eslOK) goto ERROR;
  if (esl_fread_u64(ssi->fp, &(ssi->nprimary))   != eslOK) goto ERROR;
  if (esl_fread_u64(ssi->fp, &(ssi->nsecondary)) != eslOK) goto ERROR;
  if (esl_fread_u32(ssi->fp, &(ssi->flen))       != eslOK) goto ERROR;
  if (esl_fread_u32(ssi->fp, &(ssi->plen))       != eslOK) goto ERROR;
  if (esl_fread_u32(ssi->fp, &(ssi->slen))       != eslOK) goto ERROR;
  if (esl_fread_u32(ssi->fp, &(ssi->frecsize))   != eslOK) goto ERROR;
  if (esl_fread_u32(ssi->fp, &(ssi->precsize))   != eslOK) goto ERROR;
  if (esl_fread_u32(ssi->fp, &(ssi->srecsize))   != eslOK) goto ERROR;
  
  if (esl_fread_offset(ssi->fp, ssi->offsz, &(ssi->foffset)) != eslOK) goto ERROR;
  if (esl_fread_offset(ssi->fp, ssi->offsz, &(ssi->poffset)) != eslOK) goto ERROR;
  if (esl_fread_offset(ssi->fp, ssi->offsz, &(ssi->soffset)) != eslOK) goto ERROR;

  /* The file information.
   * We expect the number of files to be small, so reading it once
   * should be advantageous overall. If SSI ever had to deal with
   * large numbers of files, you'd probably want to read file
   * information on demand.
   */
  status = eslEFORMAT;
  if (ssi->nfiles == 0) goto ERROR;

  ESL_ALLOC(ssi->filename,   sizeof(char *) * ssi->nfiles);
  for (i = 0; i < ssi->nfiles; i++)  ssi->filename[i] = NULL; 
  ESL_ALLOC(ssi->fileformat, sizeof(uint32_t) * ssi->nfiles);
  ESL_ALLOC(ssi->fileflags,  sizeof(uint32_t) * ssi->nfiles);
  ESL_ALLOC(ssi->bpl,        sizeof(uint32_t) * ssi->nfiles);
  ESL_ALLOC(ssi->rpl,        sizeof(uint32_t) * ssi->nfiles);

  /* (most) allocations done, now we read. */
  for (i = 0; i < ssi->nfiles; i++) 
    {
      ESL_ALLOC(ssi->filename[i], sizeof(char)* ssi->flen);
      /* We do have to explicitly position, because header and file 
       * records may expand in the future; frecsize and foffset 
       * give us forwards compatibility. 
       */ 
      status = eslEFORMAT;
      if (fseeko(ssi->fp, ssi->foffset + (i * ssi->frecsize), SEEK_SET) != 0) goto ERROR;
      if (fread(ssi->filename[i],sizeof(char),ssi->flen, ssi->fp)!=ssi->flen) goto ERROR;
      if (esl_fread_u32(ssi->fp, &(ssi->fileformat[i])))                      goto ERROR;
      if (esl_fread_u32(ssi->fp, &(ssi->fileflags[i])))                       goto ERROR;
      if (esl_fread_u32(ssi->fp, &(ssi->bpl[i])))                             goto ERROR;
      if (esl_fread_u32(ssi->fp, &(ssi->rpl[i])))                             goto ERROR;
    }
  *ret_ssi = ssi;
  return eslOK;
  
 ERROR:
  if (ssi != NULL) esl_ssi_Close(ssi);
  *ret_ssi = NULL;
  return status;
}


/* Function: esl_ssi_FindName()
 * Synopsis: Look up a primary or secondary key.
 *
 * Purpose:  Looks up the string <key> in index <ssi>.
 *           <key> can be either a primary or secondary key. If <key>
 *           is found, <ret_fh> contains a unique handle on
 *           the file that contains <key> (suitable for an <esl_ssi_FileInfo()>
 *           call, or for comparison to the handle of the last file
 *           that was opened for retrieval), and <ret_offset> contains
 *           the offset of the sequence record in that file.
 *           
 * Args:     <ssi>         - open index file
 *           <key>         - name to search for
 *           <ret_fh>      - RETURN: handle on file that key is in
 *           <ret_roff>    - RETURN: offset of the start of that key's record
 *           <opt_doff>    - optRETURN: data offset (may be 0 if unset)
 *           <opt_L>       - optRETURN: length of data record (may be 0 if unset)                
 *
 * Returns:  <eslOK>        on success;
 *           <eslENOTFOUND> if no such key is in the index;
 *           <eslEFORMAT>   if an fread() or fseeko() fails, which almost
 *                          certainly reflects some kind of misformatting of
 *                          the index.
 *
 * Throws:   <eslEMEM>      on allocation error.
 */
int
esl_ssi_FindName(ESL_SSI *ssi, const char *key, uint16_t *ret_fh, off_t *ret_roff, off_t *opt_doff, int64_t *opt_L)
{
  int       status;
  off_t     doff;
  int64_t   L;
  char     *pkey   = NULL;

  /* Look in the primary keys.
   */
  status = binary_search(ssi, key, ssi->plen, ssi->poffset, ssi->precsize,
			 ssi->nprimary);

  if (status == eslOK) 
    { /* We found it as a primary key; get our data & return. */
      status = eslEFORMAT;
      if (esl_fread_u16(ssi->fp, ret_fh)                  != eslOK) goto ERROR;
      if (esl_fread_offset(ssi->fp, ssi->offsz, ret_roff) != eslOK) goto ERROR;
      if (esl_fread_offset(ssi->fp, ssi->offsz, &doff)    != eslOK) goto ERROR;
      if (esl_fread_i64   (ssi->fp, &L)                   != eslOK) goto ERROR;
    } 
  else if (status == eslENOTFOUND) 
    { /* Not in the primary keys? OK, try the secondary keys. */
      if (ssi->nsecondary > 0) {
	if ((status = binary_search(ssi, key, ssi->slen, ssi->soffset, ssi->srecsize, ssi->nsecondary)) != eslOK) goto ERROR;

	/* We have the secondary key; flip to its primary key, then look that up. */
	ESL_ALLOC(pkey, sizeof(char) * ssi->plen);
	status = eslEFORMAT;
	if (fread(pkey, sizeof(char), ssi->plen, ssi->fp) != ssi->plen) goto ERROR;
	if ((status = esl_ssi_FindName(ssi, pkey, ret_fh, ret_roff, &doff, &L)) != eslOK) goto ERROR;
      } else goto ERROR;	/* no secondary keys? pass along the ENOTFOUND error. */
    } else goto ERROR;	/* status from binary search was an error code. */

  if (pkey != NULL) free(pkey);
  if (opt_doff != NULL) *opt_doff = doff;
  if (opt_L    != NULL) *opt_L    = L;
  return eslOK;

 ERROR:
  if (pkey != NULL) free(pkey);
  *ret_fh   = 0;
  *ret_roff = 0;
  if (opt_doff != NULL) *opt_doff = 0;
  if (opt_L    != NULL) *opt_L    = 0;
  return status;
}



/* Function:  esl_ssi_FindNumber()
 * Synopsis:  Look up the n'th primary key.
 *
 * Purpose:   Looks up primary key number <nkey> in the open index
 *            <ssi>.  <nkey> ranges from <0..ssi->nprimary-1>. When
 *            key <nkey> is found, any/all of several optional
 *            arguments point to results. <*opt_fh> contains a unique
 *            handle on the file that contains that key (suitable for
 *            an <esl_ssi_FileInfo()> call, or for comparison to the
 *            handle of the last file that was opened for retrieval).
 *            <*opt_roff> contains the record offset; <*opt_doff>
 *            contains the data offset; <*opt_L> contains the record
 *            length; and <*opt_pkey> points to the primary key name
 *            (a string, allocated here, that the caller becomes
 *            responsible for free'ing).
 *           
 * Args:      <ssi>        - open index file
 *            <nkey>       - primary key number to retrieve (0..nprimary-1)
 *            <opt_fh>     - optRETURN: handle on file that key is in
 *            <opt_roff>   - optRETURN: offset of the start of that key's record
 *            <opt_doff>   - optRETURN: data offset (may be 0 if unset)
 *            <opt_L>      - optRETURN: length of data record (may be 0 if unset)                
 *            <opt_pkey>   - optRETURN: primary key name (allocated here; caller must free)
 *
 * Returns:   <eslOK>        on success;
 *            <eslENOTFOUND> if there is no sequence record <nkey>;
 *            <eslEFORMAT>   if a read or a seek fails, probably indicating
 *                           some kind of file misformatting.
 *
 * Throws:    <eslEMEM> on allocation error.
 */
int
esl_ssi_FindNumber(ESL_SSI *ssi, int64_t nkey, uint16_t *opt_fh, off_t *opt_roff, off_t *opt_doff, int64_t *opt_L, char **opt_pkey)
{
  int      status;
  uint16_t fh;
  off_t    doff, roff;
  uint64_t L;
  char    *pkey = NULL;

  if (nkey >= ssi->nprimary) { status = eslENOTFOUND; goto ERROR; }
  ESL_ALLOC(pkey, sizeof(char) * ssi->plen);

  status = eslEFORMAT;
  if (fseeko(ssi->fp, ssi->poffset+ssi->precsize*nkey, SEEK_SET)!= 0) goto ERROR;
  if (fread(pkey, sizeof(char), ssi->plen, ssi->fp)   != ssi->plen)   goto ERROR;
  if (esl_fread_u16(ssi->fp, &fh)                     != eslOK)       goto ERROR;
  if (esl_fread_offset(ssi->fp, ssi->offsz, &roff)    != eslOK)       goto ERROR;
  if (esl_fread_offset(ssi->fp, ssi->offsz, &doff)    != eslOK)       goto ERROR;
  if (esl_fread_u64   (ssi->fp, &L)                   != eslOK)       goto ERROR;

  if (opt_fh   != NULL) *opt_fh   = fh;
  if (opt_roff != NULL) *opt_roff = roff;
  if (opt_doff != NULL) *opt_doff = doff;
  if (opt_L    != NULL) *opt_L    = L;
  if (opt_pkey != NULL) *opt_pkey = pkey; else free(pkey);
  return eslOK;

 ERROR:
  if (pkey     != NULL) free(pkey);
  if (opt_fh   != NULL) *opt_fh   = 0;
  if (opt_roff != NULL) *opt_roff = 0;
  if (opt_doff != NULL) *opt_doff = 0;
  if (opt_L    != NULL) *opt_L    = 0;
  if (opt_pkey != NULL) *opt_pkey = NULL;
  return status;
}


/* Function: esl_ssi_FindSubseq()
 * Synopsis: Look up a specific subsequence's start.
 * Date:     SRE, Mon Jan  1 19:49:31 2001 [St. Louis]
 *
 * Purpose:  Fast subsequence retrieval: look up a primary or secondary
 *           <key> in the open index <ssi>, and ask for the nearest data
 *           offset to a subsequence starting at residue
 *           <requested_start> in the sequence (numbering the sequence
 *           <1..L>).  If <key> is found, on return, <ret_fh> contains
 *           a unique handle on the file that contains <key>;
 *           <ret_roff> contains the disk offset to the start of the
 *           sequence record; <ret_doff> contains the disk offset
 *           (see below); and <ret_actual_start) contains the coordinate
 *           (1..L) of the first valid residue at or after
 *           <data_offset>. <ret_actual_start> is $\leq$
 *           <requested_start>.
 *           
 *           Depending on the file's characteristics, there are four
 *           possible outcomes.
 *           
 *           If the file has the <eslSSI_FASTSUBSEQ> flag set, a data
 *           offset was indexed for this key, and the data can be
 *           indexed at single residue resolution (because the file's
 *           lines contain only residues, no spaces), then <ret_doff>
 *           is exactly the position of residue <requested_start> on
 *           disk, and <ret_actual_start> is <requested_start>.
 *           
 *           If the file has the <eslSSI_FASTSUBSEQ> flag set, a data
 *           offset was indexed for this key, but the data can only be
 *           indexed at line resolution (because at least some of the
 *           file's lines contain spaces), then <ret_doff> is the
 *           position of the start of the line that <requested_start>
 *           is on, and <ret_actual_start> is the coord <1..L> of the
 *           first residue on that line.
 *           
 *           If the file does not have the <eslSSI_FASTSUBSEQ> flag
 *           set (because lines contain a variable number of residues
 *           and/or bytes), but a data offset was indexed for this
 *           key, then we can still at least return that data offset,
 *           but the caller is going to have to start from the
 *           beginning of the data and read residues until it reaches
 *           the desired <requested_start>. Now <ret_doff> is the
 *           offset to the start of the first line of the sequence
 *           data, and <ret_actual_start> is 1.
 *           
 *           If the key does not have a data offset indexed at all,
 *           then regardless of the file's <eslSSI_FASTSUBSEQ>
 *           setting, we can't calculate even the position of the
 *           first line. In this case, <ret_doff> is 0 (for
 *           unset/unknown), and <ret_actual_start> is <1>.
 *           
 *           A caller that's going to position the disk and read a
 *           subseq must check for all four possible outcomes (pardon
 *           redundancy with the above, but just to be clear, from the
 *           caller's perspective now):
 *           
 *           If <ret_doff> is 0, no data offset information can be
 *           calculated; the caller can still use <ret_roff> to
 *           position the disk to the start of <key>'s record, but it
 *           will need to parse the header to find the start of the
 *           sequence data; then it will need to parse the sequence
 *           data, skipping to residue <requested start>.
 *           
 *           If <ret_doff> is valid ($>0$), and <ret_actual_start> is
 *           1, then caller may use <ret_doff> to position the disk to
 *           the start of the first sequence data line, but will still
 *           need to parse all the sequence data, counting and
 *           skipping to residue <requested start>. This is equivalent
 *           to (and in practice, not much more efficient than)
 *           positioning to the record start and parsing the header to
 *           locate the sequence data start. 
 *           
 *           If <ret_doff> is valid ($>0$), and <ret_actual_start> is
 *           $>1$ but $<$ <requested_start>, then <ret_doff> is the
 *           offset to the first byte of a line on which the
 *           subsequence begins. The caller can position the disk
 *           there, then start parsing, skipping <requested_start -
 *           *ret_actual_start> residues to reach the
 *           <requested_start>. (In the case where the subsequence
 *           begins on the first line, then <ret_actual_start> will be
 *           1, and the caller will have to handle this as the case
 *           above.)
 *           
 *           If <<ret_doff> is valid ($>0$), and <ret_actual_start> is
 *           $=$ <requested_start>, then <ret_doff> is the offset to a
 *           byte in the file, such that the requested subsequence
 *           starts at the next valid residue at or after that
 *           position.  (The <ret_doff> would usually be exactly the
 *           first residue of the subsequence, because we used single
 *           residue resolution arithmetic to find it, but there's a
 *           case where <requested_start> happens to be the first
 *           residue of a line and we calculated <ret_doff> using
 *           line-resolution arithmetic; in this latter case,
 *           <ret_doff> could be pointing at a space before the first
 *           subseq residue.) The caller may position the disk there
 *           and start parsing immediately; the first valid residue
 *           will be the start of the subsequence.
 *
 * Args:     <ssi>             - open index file
 *           <key>             - primary or secondary key to find
 *           <requested_start> - residue we'd like to start at (1..L)
 *           <ret_fh>          - RETURN: handle for file the key is in
 *           <ret_roff>        - RETURN: offset to start of sequence record
 *           <ret_doff>        - RETURN: offset to closest start of subseq data, or 0. 
 *           <ret_L>           - RETURN: length of <key> in residues (may be 0 if unset)
 *           <ret_actual_start>- RETURN: coord (1..L) of residue at <ret_doff>
 *
 * Returns:  <eslOK>         on any of the four successful outcomes.
 *           <eslENOTFOUND>  if no such key is found in the index;
 *           <eslEFORMAT> on a read or seek failure, presumably meaning that
 *                        the file is misformatted somehow;
 *           <eslERANGE>  if <requested_start> isn't somewhere in the range
 *                        <1..len> for the target sequence.
 *                        
 * Throws:   <eslEMEM> on allocation error.                       
 */
int
esl_ssi_FindSubseq(ESL_SSI *ssi, const char *key, int64_t requested_start,
		   uint16_t *ret_fh, off_t *ret_roff, off_t *ret_doff, int64_t *ret_L, int64_t *ret_actual_start)
{
  int      status;
  uint64_t r, b, i, l;	/* tmp variables for "clarity", to match docs */
  
  /* Look up the key by name.
   */
  if ((status = esl_ssi_FindName(ssi, key, ret_fh, ret_roff, ret_doff, ret_L)) != eslOK) goto ERROR;
  if (requested_start < 0 || requested_start > *ret_L) { status = eslERANGE; goto ERROR; }

  /* Do we have a data offset for this key? If not, we're case 4.    */
  /* Can we do fast subseq lookup on this file? If no, we're case 3. */
  if (*ret_doff == 0 || ! (ssi->fileflags[*ret_fh] & eslSSI_FASTSUBSEQ))
    {
      *ret_actual_start = 1;
      return eslOK;
    }

  /* Set up tmp variables for clarity of equations below,
   * and to make them match tex documentation 
   */
  r = ssi->rpl[*ret_fh];         /* residues per line */
  b = ssi->bpl[*ret_fh];         /* bytes per line    */
  i = requested_start;	         /* start position 1..L */
  l = (i-1)/r;		         /* data line # (0..) that the residue is on */
  if (r == 0 || b == 0) { status = eslEINVAL; goto ERROR; }
  
  /* When b = r+1, there's nothing but sequence on each data line (and the \0).
   * In this case, we know we can find each residue precisely: outcome #1.
   */
  if (b == r+1) 
    {
      *ret_doff        += l*b + (i-1)%r;
      *ret_actual_start = requested_start;
    } 
  /* else, there's other stuff on seq lines - probably spaces - so the best
   * we can do (without figuring out the spacing pattern and checking that
   * it's consistent everywhere) is to position at start of relevant line.
   */
  else
    { 
      *ret_doff         += l*b;
      *ret_actual_start = 1 + l*r;
    }
  return eslOK;

 ERROR:
  *ret_fh           = 0;
  *ret_roff         = 0;
  *ret_doff         = 0;
  *ret_L            = 0;
  *ret_actual_start = 0;
  return status;
}


/* Function: esl_ssi_FileInfo()
 * Synopsis: Retrieve a file name and format code.
 * Date:     SRE, Tue Jan  2 10:31:01 2001 [St. Louis]
 *
 * Purpose:  Given a file number <fh> in an open index file
 *           <ssi>, retrieve file name <ret_filename> and
 *           the file format <ret_format>. 
 *           
 *           <ret_filename> is a pointer to a string maintained
 *           internally by <ssi>. It should not be free'd; 
 *           <esl_ssi_Close(ssi)> will take care of it.
 *
 * Args:     <ssi>          - open index file
 *           <fh>           - handle on file to look up
 *           <ret_filename> - RETURN: name of file n
 *           <ret_format>   - RETURN: format code for file n
 *
 * Returns:  <eslOK> on success.
 * 
 * Throws:   <eslEINVAL> if there is no such file number <fh>.
 */
int
esl_ssi_FileInfo(ESL_SSI *ssi, uint16_t fh, char **ret_filename, int *ret_format)
{
  int status;

  if (fh >= ssi->nfiles) ESL_XEXCEPTION(eslEINVAL, "no such file number");
  *ret_filename = ssi->filename[fh];
  *ret_format   = ssi->fileformat[fh];
  return eslOK;

 ERROR:
  *ret_filename = NULL;
  *ret_format   = 0;
  return status;
}


/* Function:  esl_ssi_Close()
 * Synopsis:  Close an SSI index.
 *
 * Purpose:   Close an open SSI index <ssi>.
 * 
 * Args:      <ssi>   - an open SSI index file.
 */
void
esl_ssi_Close(ESL_SSI *ssi)
{
  int i;

  if (ssi == NULL) return;

  if (ssi->fp != NULL) fclose(ssi->fp);
  if (ssi->filename != NULL) {
    for (i = 0; i < ssi->nfiles; i++) 
      if (ssi->filename[i] != NULL) free(ssi->filename[i]);
    free(ssi->filename);
  }
  if (ssi->fileformat != NULL) free(ssi->fileformat);
  if (ssi->fileflags  != NULL) free(ssi->fileflags);
  if (ssi->bpl        != NULL) free(ssi->bpl);
  if (ssi->rpl        != NULL) free(ssi->rpl);
  free(ssi);
}  


/* binary_search()
 * Date:     SRE, Sun Dec 31 16:05:03 2000 [St. Louis]
 *
 * Purpose:  Find <key> in an SSI index, by a binary search
 *           in an alphabetically sorted list of keys. If successful,
 *           return <eslOK>, and the index file is positioned to read
 *           the rest of the data for that key. If unsuccessful, 
 *           return <eslFAIL>, and the positioning of the index file
 *           is left in an undefined state.
 *
 * Args:     <ssi>     - an open ESL_SSI
 *           <key>     - key to find
 *           <klen>    - key length to allocate (plen or slen from ssi)
 *           <base>    - base offset (poffset or soffset)
 *           <recsize> - size of each key record in bytes (precsize or srecsize)
 *           <maxidx>  - # of keys (nprimary or nsecondary)
 *
 * Returns:  <eslOK> on success, and leaves file positioned for reading remaining
 *           data for the key. 
 *           
 *           <eslENOTFOUND> if <key> is not found.
 *           <eslEFORMAT>   if an fread() or fseeko() fails, probably indicating
 *                          some kind of misformatting of the index file.
 *
 * Throws:   <eslEMEM> on allocation failure.
 *           
 */
static int
binary_search(ESL_SSI *ssi, const char *key, uint32_t klen, off_t base, 
	      uint32_t recsize, uint64_t maxidx)
{
  char        *name;
  uint64_t     left, right, mid;
  int          cmp;
  int          status;
  
  if (maxidx == 0) return eslENOTFOUND; /* special case: empty index */

  ESL_ALLOC(name, (sizeof(char)*klen));

  left  = 0;
  right = maxidx-1;
  while (1) {			/* A binary search: */
    mid   = (left+right) / 2;	/* careful here. left+right potentially overflows if
				   we didn't limit unsigned vars to signed ranges. */
    status = eslEFORMAT;
    if (fseeko(ssi->fp, base + recsize*mid, SEEK_SET) != 0)    goto ERROR;
    if (fread(name, sizeof(char), klen, ssi->fp)      != klen) goto ERROR;

    status = eslENOTFOUND;
    cmp = strcmp(name, key);
    if      (cmp == 0) break;	             /* found it!               */
    else if (left >= right) goto ERROR;      /* no such key             */
    else if (cmp < 0)       left  = mid+1;   /* it's still right of mid */
    else if (cmp > 0) {
      if (mid == 0) goto ERROR;              /* beware left edge case   */
      else right = mid-1;                    /* it's left of mid        */
    }
  }

  if (name != NULL) free(name);
  return eslOK;  /* and ssi->fp is positioned to read the record. */

 ERROR:
  if (name != NULL) free(name);
  return status; 
}


/*****************************************************************
 *# 2. Creating (writing) new SSI files.
 *****************************************************************/ 
static int current_newssi_size(const ESL_NEWSSI *ns);
static int activate_external_sort(ESL_NEWSSI *ns);
static int parse_pkey(char *buf, ESL_PKEY *pkey);
static int parse_skey(char *buf, ESL_SKEY *skey);
static int pkeysort(const void *k1, const void *k2);
static int skeysort(const void *k1, const void *k2);

/* Function:  esl_newssi_Open()
 * Synopsis:  Create a new <ESL_NEWSSI>.
 *
 * Purpose:   Creates and returns a <ESL_NEWSSI>, in order to create a 
 *            new SSI index file.
 *
 * Returns:   <eslOK> on success, and <*ret_newssi> is a pointer to a
 *            new <ESL_NEWSSI> structure.
 *            
 *            Returns <eslENOTFOUND> if <ssifile> can't be opened.
 *
 *            Returns <eslEOVERWRITE> if <allow_overwrite> is <FALSE>
 *            and <ssifile> (or any necessary tmp files) already
 *            exist, to block overwriting of an existing SSI file.
 *            
 * Throws:    <eslEMEM> on allocation error.
 */
int
esl_newssi_Open(const char *ssifile, int allow_overwrite, ESL_NEWSSI **ret_newssi)
{
  ESL_NEWSSI *ns = NULL;
  int i;
  int status;

  ESL_ALLOC(ns, sizeof(ESL_NEWSSI));
  ns->ssifile    = NULL;
  ns->ssifp      = NULL;
  ns->external   = FALSE;	    /* we'll switch to external sort if...       */
  ns->max_ram    = eslSSI_MAXRAM;   /* ... if we exceed this memory limit in MB. */
  ns->filenames  = NULL;
  ns->fileformat = NULL;
  ns->bpl        = NULL;
  ns->rpl        = NULL;
  ns->flen       = 0;
  ns->nfiles     = 0;
  ns->pkeys      = NULL;
  ns->plen       = 0;
  ns->nprimary   = 0;
  ns->ptmpfile   = NULL;
  ns->ptmp       = NULL;
  ns->skeys      = NULL;
  ns->slen       = 0;
  ns->nsecondary = 0;
  ns->stmpfile   = NULL;
  ns->stmp       = NULL;
  ns->errbuf[0]  = '\0';    

  if ((status = esl_strdup(ssifile, -1, &(ns->ssifile)))    != eslOK) goto ERROR;
  if ((status = esl_strdup(ssifile, -1, &(ns->ptmpfile)))   != eslOK) goto ERROR;
  if ((status = esl_strdup(ssifile, -1, &(ns->stmpfile)))   != eslOK) goto ERROR;
  if ((status = esl_strcat(&ns->ptmpfile, -1, ".1", 2))     != eslOK) goto ERROR;
  if ((status = esl_strcat(&ns->stmpfile, -1, ".2", 2))     != eslOK) goto ERROR;

  if (! allow_overwrite)
    {
      if (esl_FileExists(ssifile)      ||
	  esl_FileExists(ns->ptmpfile) ||
	  esl_FileExists(ns->stmpfile)) 
	{ status = eslEOVERWRITE; goto ERROR; }
    }

  if ((ns->ssifp = fopen(ssifile, "w")) == NULL)  { status = eslENOTFOUND; goto ERROR; }

  ESL_ALLOC(ns->filenames,  sizeof(char *)   * eslSSI_FCHUNK);
  for (i = 0; i < eslSSI_FCHUNK; i++) 
    ns->filenames[i] = NULL;
  ESL_ALLOC(ns->fileformat, sizeof(uint32_t) * eslSSI_FCHUNK);
  ESL_ALLOC(ns->bpl,        sizeof(uint32_t) * eslSSI_FCHUNK);
  ESL_ALLOC(ns->rpl,        sizeof(uint32_t) * eslSSI_FCHUNK);
  ESL_ALLOC(ns->pkeys,      sizeof(ESL_PKEY) * eslSSI_KCHUNK);
  for (i = 0; i < eslSSI_KCHUNK; i++) 
    ns->pkeys[i].key = NULL;
  ESL_ALLOC(ns->skeys,      sizeof(ESL_SKEY) * eslSSI_KCHUNK);
  for (i = 0; i < eslSSI_KCHUNK; i++) {
    ns->skeys[i].key  = NULL;
    ns->skeys[i].pkey = NULL;
  }
  *ret_newssi = ns;
  return eslOK;

 ERROR:
  esl_newssi_Close(ns);	/* free the damaged structure */
  return status;
}


/* Function:  esl_newssi_AddFile()
 * Synopsis:  Add a filename to a growing index.
 *
 * Purpose:   Registers the file <filename> into the new index <ns>,
 *            along with its format code <fmt>. The index assigns it
 *            a unique handle, which it returns in <ret_fh>. This
 *            handle is needed when registering primary keys.
 *
 *            Caller should make sure that the same file isn't registered
 *            twice; this function doesn't check.
 *            
 * Args:      <ns>         - new ssi index under construction.
 *            <filename>   - filename to add to the index.
 *            <fmt>        - format code to associate with <filename> (or 0)
 *            <ret_fh>     - RETURN: filehandle associated with <filename>        
 *
 * Returns:   <eslOK> on success;
 *            <eslERANGE> if registering this file would exceed the
 *                        maximum number of indexed files.
 *
 * Throws:    <eslEMEM> on allocation or reallocation error.
 */
int
esl_newssi_AddFile(ESL_NEWSSI *ns, const char *filename, int fmt, uint16_t *ret_fh)
{
  int      status;
  uint16_t fh;
  int      i;
  int      n;

  if (ns->nfiles >= eslSSI_MAXFILES) ESL_XFAIL(eslERANGE, ns->errbuf, "exceeded the maximum number of files an SSI index can store");

  n = strlen(filename);
  if ((n+1) > ns->flen) ns->flen = n+1;

  if ((status = esl_FileTail(filename, FALSE, &(ns->filenames[ns->nfiles]))) != eslOK) goto ERROR;
  
  ns->fileformat[ns->nfiles] = fmt;
  ns->bpl[ns->nfiles]        = 0;
  ns->rpl[ns->nfiles]        = 0;
  fh                         = ns->nfiles;   /* handle is simply = file number */
  ns->nfiles++;

  if (ns->nfiles % eslSSI_FCHUNK == 0) {
    ESL_REALLOC(ns->filenames,  sizeof(char *)   * (ns->nfiles+eslSSI_FCHUNK));
    for (i = ns->nfiles; i < ns->nfiles+eslSSI_FCHUNK; i++) ns->filenames[i] = NULL;
    ESL_REALLOC(ns->fileformat, sizeof(uint32_t) * (ns->nfiles+eslSSI_FCHUNK));
    ESL_REALLOC(ns->bpl,        sizeof(uint32_t) * (ns->nfiles+eslSSI_FCHUNK));
    ESL_REALLOC(ns->rpl,        sizeof(uint32_t) * (ns->nfiles+eslSSI_FCHUNK));
  } 

  *ret_fh = fh;
  return eslOK;

 ERROR:
  *ret_fh = 0;
  return status;
}



/* Function:  esl_newssi_SetSubseq()
 * Synopsis:  Declare that file is suitable for fast subseq lookup.
 *
 * Purpose:   Declare that the file associated with handle <fh> is
 *            suitable for fast subsequence lookup, because it has
 *            a constant number of residues and bytes per (nonterminal)
 *            data line, <rpl> and <bpl>, respectively.
 *            
 *            Caller is responsible for this being true: <rpl> and
 *            <bpl> must be constant for every nonterminal line of 
 *            every sequence in this file.
 *            
 * Args:      <ns>   - ssi index under construction
 *            <fh>   - handle on file to set fast subseq lookup on
 *            <bpl>  - constant bytes per nonterminal line in <fh>                   
 *            <rpl>  - constant residues per nonterminal line in <fh>
 *
 * Returns:   <eslOK> on success.
 *
 * Throws:    <eslEINVAL> on invalid argument(s).
 */
int
esl_newssi_SetSubseq(ESL_NEWSSI *ns, uint16_t fh, uint32_t bpl, uint32_t rpl)
{
  int status;

  if (fh >= ns->nfiles)      ESL_XEXCEPTION(eslEINVAL, "invalid file number");
  if (bpl <= 0 || rpl <= 0)  ESL_XEXCEPTION(eslEINVAL, "invalid bpl or rpl");
  ns->bpl[fh] = bpl;
  ns->rpl[fh] = rpl;
  return eslOK;

 ERROR:
  return status;
}


/* Function: esl_newssi_AddKey()
 * Synopsis: Add a primary key to a growing index.
 * Date:     SRE, Tue Jan  2 11:50:54 2001 [St. Louis]
 *
 * Purpose:  Register primary key <key> in new index <ns>, while telling
 *           the index that this primary key is in the file associated
 *           with filehandle <fh> (the handle returned by a previous call
 *           to <esl_newssi_AddFile()>); that its record starts at 
 *           offset <r_off> in the file; that its data (usually
 *           sequence data) starts at offset <d_off> in the file (i.e.
 *           after any record header); and that the record's data is
 *           of length <L> (usually, the record is a sequence, and <L> 
 *           is its length in residues).
 *           
 *           The data length <L> is technically optional as far as SSI
 *           is concerned; <L> may be passed as 0 to leave it
 *           unset. However, functions in the <sqio> module that use
 *           SSI indices will assume that <L> is available.
 *           
 *           <d_off> is also optional; it may be passed as <0> to
 *           leave it unset. If provided, <d_off> gives an offset to
 *           the data portion of the record. The interpretation of
 *           this data offset may be implementation-defined and may
 *           depend on the format of the datafile; for example, in how
 *           <sqio> uses SSI indices, <d_off> is the offset to the
 *           start of the first sequence line.
 *           
 *           Both <d_off> and <L> must be provided, and additionally
 *           <eslSSI_FASTSUBSEQ> must be set for this file, for fast
 *           subsequence lookup to work.
 *           
 * Args:     <ns>     - active index
 *           <key>    - primary key to add
 *           <fh>     - handle on file that this key's in 
 *           <r_off>  - offset to start of record
 *           <d_off>  - offset to start of sequence data, or 0
 *           <L>      - length of sequence, or 0
 *
 * Returns:  <eslOK>        on success;
 *           <eslERANGE>    if registering this key would exceed the maximum
 *                          number of primary keys;
 *           <eslENOTFOUND> if we needed to open external tmp files, but
 *                          the attempt to open them failed.
 *           
 * Throws:   <eslEINVAL> on an invalid argument;
 *           <eslEMEM>   on allocation failure;
 *           <eslEWRITE> on any system error writing to tmp file, such
 *                       as filling the filesystem.
 */
int
esl_newssi_AddKey(ESL_NEWSSI *ns, const char *key, uint16_t fh, 
		  off_t r_off, off_t d_off, int64_t L)
{
  int status;
  int i;
  int n;			/* a string length */
  
  if (fh >= eslSSI_MAXFILES)           ESL_XEXCEPTION(eslEINVAL, "invalid fh");
  if (ns->nprimary >= eslSSI_MAXKEYS)  ESL_XFAIL(eslERANGE, ns->errbuf, "exceeded maximum number of primary keys allowed");

  /* Before adding the key: check how big our index is.
   * If it's getting too large, switch to external mode.
   */
  if (!ns->external && current_newssi_size(ns) >= ns->max_ram) 
    if ((status = activate_external_sort(ns)) != eslOK) goto ERROR;

  /* Update maximum pkey length, if needed. (Inclusive of '\0').
   */
  n = strlen(key)+1;
  if (n > ns->plen) ns->plen = n;

  /* External mode? Simply append to disk... 
   */
  if (ns->external) 
    {
      if (sizeof(off_t) == 4) {
	if (fprintf(ns->ptmp, "%s\t%d\t%" PRIu32 "\t%" PRIu32 "\t%" PRIi64 "\n", 
		    key, fh, (uint32_t) r_off, (uint32_t) d_off, L) <= 0) 
	  ESL_XEXCEPTION_SYS(eslEWRITE, "ssi key tmp file write failed");
      } else {
	if (fprintf(ns->ptmp, "%s\t%d\t%" PRIu64 "\t%" PRIu64 "\t%" PRIi64 "\n", 
		    key, fh, (uint64_t) r_off, (uint64_t) d_off, L) <= 0)
	  ESL_XEXCEPTION_SYS(eslEWRITE, "ssi key tmp file write failed");
      }
      ns->nprimary++;
    }
  else
    {
      /* Else: internal mode, keep keys in memory...
       */
      if ((status = esl_strdup(key, n, &(ns->pkeys[ns->nprimary].key))) != eslOK) goto ERROR;
      ns->pkeys[ns->nprimary].fnum  = fh;
      ns->pkeys[ns->nprimary].r_off = r_off;
      ns->pkeys[ns->nprimary].d_off = d_off;
      ns->pkeys[ns->nprimary].len   = L;
      ns->nprimary++;

      /* Reallocate as needed. */
      if (ns->nprimary % eslSSI_KCHUNK == 0) {
	ESL_REALLOC(ns->pkeys, sizeof(ESL_PKEY) * (ns->nprimary+eslSSI_KCHUNK));
	for (i = ns->nprimary; i < ns->nprimary + eslSSI_KCHUNK; i++)
	  ns->pkeys[i].key = NULL;
      }
    }
  return eslOK;

 ERROR:
  return status;
}

/* Function:  esl_newssi_AddAlias()
 * Synopsis:  Add a secondary key (alias) to a growing index.
 *
 * Purpose:   Registers secondary key <alias> in index <ns>, and 
 *            map it to the primary key <key>. <key> must already
 *            have been registered. That is, when someone looks up <alias>,
 *            we'll retrieve record <key>. 
 *            
 * Args:      <ns>    - ssi index being constructed
 *            <alias> - secondary key to register
 *            <key>   - primary key to associate with <skey>.                  
 *
 * Returns:   <eslOK>        on success;
 *            <eslERANGE>    if registering this key would exceed the maximum
 *                           number of secondary keys that can be stored;
 *            <eslENOTFOUND> if we needed to open external tmp files, but
 *                           the attempt to open them failed.
 *
 * Throws:    <eslEWRITE>   on any system error writing to tmp file, such 
 *                          as running out of space on the device.
 */
int
esl_newssi_AddAlias(ESL_NEWSSI *ns, const char *alias, const char *key)
{
  int status;
  int i;
  int n;			/* a string length */
  
  if (ns->nsecondary >= eslSSI_MAXKEYS) ESL_XFAIL(eslERANGE, ns->errbuf, "exceeded maximum number of secondary keys allowed");

  /* Before adding the key: check how big our index is.
   * If it's getting too large, switch to external mode.
   */
  if (!ns->external && current_newssi_size(ns) >= ns->max_ram) 
    if ((status = activate_external_sort(ns)) != eslOK) goto ERROR;

  /* Update maximum secondary key length, if necessary. */
  n = strlen(alias)+1;
  if (n > ns->slen) ns->slen = n;

  /* if external mode: write info to disk. */
  if (ns->external) 
    {
      if (fprintf(ns->stmp, "%s\t%s\n", alias, key) <= 0) ESL_XEXCEPTION_SYS(eslEWRITE, "ssi alias tmp file write failed");
      ns->nsecondary++;
    }
  else
    { /* else, internal mode... store info in memory. */
      if ((status = esl_strdup(alias, n, &(ns->skeys[ns->nsecondary].key))) != eslOK) goto ERROR;
      if ((status = esl_strdup(key, -1, &(ns->skeys[ns->nsecondary].pkey))) != eslOK) goto ERROR;
      ns->nsecondary++;

      if (ns->nsecondary % eslSSI_KCHUNK == 0) {
	ESL_REALLOC(ns->skeys, sizeof(ESL_SKEY) * (ns->nsecondary+eslSSI_KCHUNK));
	for (i = ns->nsecondary; i < ns->nsecondary+eslSSI_KCHUNK; i++) {
	  ns->skeys[i].key  = NULL;
	  ns->skeys[i].pkey = NULL;
	}
      }
    }
  return eslOK;

 ERROR:
  return status;
}


/* Function:  esl_newssi_Write()
 * Synopsis:  Save a new index to an SSI file.
 *
 * Purpose:   Writes the complete index <ns> in SSI format to its file,
 *            and closes the file.
 *
 *            Handles all necessary overhead of sorting the primary and
 *            secondary keys, including any externally sorted tmpfiles that
 *            may have been needed for large indices.
 *            
 *            You only <_Write()> once. The open SSI file is closed.
 *            After calling <_Write()>, you should <_Close()> the
 *            <ESL_NEWSSI>.
 *            
 *            Verifies that all primary and secondary keys are unique.
 *            If not, returns <eslEDUP>.
 *            
 *            On any error, the SSI file <ns->ssifile> is deleted.
 *            
 * Args:      <ns>  - new SSI index to write                   
 *            
 * Returns:   <eslOK>       on success;
 *            <eslEDUP>     if primary or secondary keys aren't all unique
 *            <eslERANGE>   if index size exceeds system's maximum file size;
 *            <eslESYS>     if any of the steps of an external sort fail.
 *
 * Throws:    <eslEINVAL> on invalid argument, including too-long tmpfile names,
 *                        or trying to _Write() the <ESL_NEWSSI> more than once;
 *            <eslEMEM>   on buffer allocation failure;
 *            <eslEWRITE> on any system write failure, including filled disk.  
 *            
 * Note:      It's O(1) memory to check for key duplications
 *            here, after keys are sorted, compared to O(N) in
 *            <esl_newssi_AddKey()>, where we would have to maintain a
 *            hash of all previous N keys in memory.
 */
int
esl_newssi_Write(ESL_NEWSSI *ns)
{
  int      status, 		/* convention                               */
           i;			/* counter over files, keys                 */
  uint32_t header_flags,	/* bitflags in the header                   */
           file_flags,		/* bitflags for a file record               */
           frecsize, 		/* size of a file record (bytes)            */
           precsize, 		/* size of a primary key record (bytes)     */
           srecsize;		/* size of a secondary key record (bytes)   */
  off_t    foffset, 		/* offset to file section                   */
           poffset, 		/* offset to primary key section            */
           soffset;		/* offset to secondary key section          */
  char    *fk       = NULL,     /* fixed-width (flen) file name             */
          *pk       = NULL, 	/* fixed-width (plen) primary key string    */
          *sk       = NULL,	/* fixed-width (slen) secondary key string  */
          *buf      = NULL;	/* esl_fgets() growable buffer              */
  int      n        = 0;	/* esl_fgets() buffer size                  */
  ESL_PKEY pkey;		/* primary key info from external tmpfile   */
  ESL_SKEY skey;		/* secondary key info from external tmpfile */

  if (ns->nsecondary > 0 && ns->slen == 0)
    ESL_EXCEPTION(eslEINVAL, "zero secondary key length: shouldn't happen");
  if (ns->ssifp == NULL)
    ESL_EXCEPTION(eslEINVAL, "SSI data were already written.");


  /* We need fixed-width buffers to get our keys fwrite()'ten in their
   * full binary lengths; pkey->key (for instance) is not guaranteed
   * to be allocated for the final maximum plen. We use strncpy(), not
   * strcpy(), to fill these buffers, because strncpy() pads unused
   * bytes as NUL's, and valgrind will flag you if you attempt to
   * write uninitialized bytes from these buffers.
   */
  ESL_ALLOC(fk,   sizeof(char) * ns->flen);
  ESL_ALLOC(pk,   sizeof(char) * ns->plen);
  if (ns->nsecondary > 0) ESL_ALLOC(sk, sizeof(char) * ns->slen);

  /* How big is the index? If it's going to be > 2GB, we better have
   * 64-bit offsets. (2047 (instead of 2048) gives us
   * some slop room.) If not, abort here.
   *
   * aborting here is pretty brutal - we've processed hundreds of
   * millions of keys for nothing. Ah well.
   */
  if (current_newssi_size(ns) >= 2047 && sizeof(off_t) != 8)
    ESL_XFAIL(eslERANGE, ns->errbuf, "SSI index file file would be > 2G; your filesystem isn't capable of handling it");

  /* Magic-looking numbers come from adding up sizes 
   * of things in bytes: they match current_newssi_size().
   */
  frecsize     = 4*sizeof(uint32_t) + ns->flen;
  precsize     = 2*sizeof(off_t) + sizeof(uint16_t) + sizeof(uint64_t) + ns->plen;
  srecsize     = ns->slen + ns->plen;
  header_flags = 0;

  /* Magic-looking numbers again come from adding up sizes 
   * of things in bytes: matches current_newssi_size()
   */
  foffset = 9*sizeof(uint32_t)+2*sizeof(uint64_t)+sizeof(uint16_t)+3*sizeof(off_t);
  poffset = foffset + frecsize*ns->nfiles;
  soffset = poffset + precsize*ns->nprimary;
  
  /* Sort the keys.
   * If external mode, make system calls to UNIX/POSIX "sort" in place, then
   * open new sorted files for reading thru ptmp and stmp handles.
   * If internal mode, call qsort. 
   * 
   * Note that you'd better force a POSIX locale for the sort; else,
   * some silly distro (e.g. Mandrake Linux >=8.1) may have specified
   * LC_COLLATE=en_US, and this'll give a sort "bug" in which it doesn't
   * sort by byte order.
   */
  if (ns->external) 
    {
      char cmd[1024];

      /* A last minute security check: make sure we won't overflow
       * sprintf() with the tmpfile names. They're hardcoded now, so
       * we know they don't overflow, but they might be configurable 
       * in the future, and we wouldn't want a security hole to open
       * up.
       */
      if (strlen(ns->ptmpfile) > 256 || strlen(ns->ptmpfile) > 256) 
	ESL_XEXCEPTION(eslEINVAL, "tmpfile name too long"); 

      fclose(ns->ptmp);
      ns->ptmp = NULL;	
      sprintf(cmd, "env LC_ALL=POSIX sort -o %s %s\n", ns->ptmpfile, ns->ptmpfile);
      if (system(cmd) != 0)                              ESL_XFAIL(eslESYS, ns->errbuf, "external sort of primary keys failed");
      if ((ns->ptmp = fopen(ns->ptmpfile, "r")) == NULL) ESL_XFAIL(eslESYS, ns->errbuf, "failed to reopen primary key tmp file after sort");

      fclose(ns->stmp);
      ns->stmp = NULL;
      sprintf(cmd, "env LC_ALL=POSIX sort -o %s %s\n", ns->stmpfile, ns->stmpfile);
      if (system(cmd) != 0)                              ESL_XFAIL(eslESYS, ns->errbuf, "external sort of secondary keys failed");
      if ((ns->stmp = fopen(ns->stmpfile, "r")) == NULL) ESL_XFAIL(eslESYS, ns->errbuf, "failed to reopen secondary key tmp file after sort");
    }
  else 
    {
      qsort((void *) ns->pkeys, ns->nprimary,   sizeof(ESL_PKEY), pkeysort); 
      qsort((void *) ns->skeys, ns->nsecondary, sizeof(ESL_SKEY), skeysort); 
    }

  /* Write the header
   */
  if (esl_fwrite_u32(ns->ssifp, v30magic)      != eslOK || 
      esl_fwrite_u32(ns->ssifp, header_flags)  != eslOK || 
      esl_fwrite_u32(ns->ssifp, sizeof(off_t)) != eslOK ||
      esl_fwrite_u16(ns->ssifp, ns->nfiles)    != eslOK ||
      esl_fwrite_u64(ns->ssifp, ns->nprimary)  != eslOK ||
      esl_fwrite_u64(ns->ssifp, ns->nsecondary)!= eslOK ||
      esl_fwrite_u32(ns->ssifp, ns->flen)      != eslOK ||
      esl_fwrite_u32(ns->ssifp, ns->plen)      != eslOK ||
      esl_fwrite_u32(ns->ssifp, ns->slen)      != eslOK ||
      esl_fwrite_u32(ns->ssifp, frecsize)      != eslOK ||
      esl_fwrite_u32(ns->ssifp, precsize)      != eslOK ||
      esl_fwrite_u32(ns->ssifp, srecsize)      != eslOK ||
      esl_fwrite_offset(ns->ssifp, foffset)    != eslOK ||
      esl_fwrite_offset(ns->ssifp, poffset)    != eslOK ||
      esl_fwrite_offset(ns->ssifp, soffset)    != eslOK) 
    ESL_XEXCEPTION_SYS(eslEWRITE, "ssi write failed");

  /* Write the file section
   */
  for (i = 0; i < ns->nfiles; i++)
    {
      file_flags = 0;
      if (ns->bpl[i] > 0 && ns->rpl[i] > 0) file_flags |= eslSSI_FASTSUBSEQ;
      strncpy(fk, ns->filenames[i], ns->flen);

      if (fwrite(fk, sizeof(char), ns->flen, ns->ssifp) != ns->flen ||
	  esl_fwrite_u32(ns->ssifp, ns->fileformat[i])  != eslOK    ||
	  esl_fwrite_u32(ns->ssifp, file_flags)         != eslOK    ||
	  esl_fwrite_u32(ns->ssifp, ns->bpl[i])         != eslOK    ||
	  esl_fwrite_u32(ns->ssifp, ns->rpl[i])         != eslOK)
	ESL_XEXCEPTION_SYS(eslEWRITE, "ssi write failed");
    }

  /* Write the primary key section
   */
  if (ns->external) 
    {
      if (ns->nprimary) strncpy(pk, "", ns->plen);
      for (i = 0; i < ns->nprimary; i++) 
	{
	  if (esl_fgets(&buf, &n, ns->ptmp)  != eslOK)    ESL_XFAIL(eslESYS, ns->errbuf, "read from sorted primary key tmpfile failed");
	  if (parse_pkey(buf, &pkey)         != eslOK)    ESL_XFAIL(eslESYS, ns->errbuf, "parse failed for a line of sorted primary key tmpfile failed");
          if (strcmp(pk, pkey.key)           == 0)        ESL_XFAIL(eslEDUP, ns->errbuf, "primary keys not unique: '%s' occurs more than once", pkey.key);
	  strncpy(pk, pkey.key, ns->plen);   // strncpy() pads w/ nulls, and we count on that behavior.

	  if (fwrite(pk,sizeof(char),ns->plen,ns->ssifp) != ns->plen ||
	      esl_fwrite_u16(   ns->ssifp, pkey.fnum)    != eslOK    ||
	      esl_fwrite_offset(ns->ssifp, pkey.r_off)   != eslOK    ||
	      esl_fwrite_offset(ns->ssifp, pkey.d_off)   != eslOK    ||
	      esl_fwrite_i64(   ns->ssifp, pkey.len)     != eslOK)
	    ESL_XEXCEPTION_SYS(eslEWRITE, "ssi write failed");
	}
    } 
  else 
    {
      if (ns->nprimary) strncpy(pk, "", ns->plen);
      for (i = 0; i < ns->nprimary; i++)
	{
          if (strcmp(pk, ns->pkeys[i].key)  == 0)  ESL_XFAIL(eslEDUP, ns->errbuf, "primary keys not unique: '%s' occurs more than once", ns->pkeys[i].key);
	  strncpy(pk, ns->pkeys[i].key, ns->plen);

	  if (fwrite(pk,sizeof(char),ns->plen,ns->ssifp)       != ns->plen ||
	      esl_fwrite_u16(   ns->ssifp, ns->pkeys[i].fnum)  != eslOK    ||
	      esl_fwrite_offset(ns->ssifp, ns->pkeys[i].r_off) != eslOK    ||
	      esl_fwrite_offset(ns->ssifp, ns->pkeys[i].d_off) != eslOK    ||
	      esl_fwrite_i64(   ns->ssifp, ns->pkeys[i].len)   != eslOK)
	    ESL_XEXCEPTION_SYS(eslEWRITE, "ssi write failed");
	}
    }


  /* Write the secondary key section
   */
  if (ns->external) 
    {
      if (ns->nsecondary) strncpy(sk, "", ns->slen);
      for (i = 0; i < ns->nsecondary; i++)
	{
	  if (esl_fgets(&buf, &n, ns->stmp) != eslOK) ESL_XFAIL(eslESYS, ns->errbuf, "read from sorted secondary key tmpfile failed");
	  if (parse_skey(buf, &skey)        != eslOK) ESL_XFAIL(eslESYS, ns->errbuf, "parse failed for a line of sorted secondary key tmpfile failed");
          if (strcmp(sk, skey.key)          == 0)     ESL_XFAIL(eslEDUP, ns->errbuf, "secondary keys not unique: '%s' occurs more than once", skey.key);
	  strncpy(sk, skey.key,  ns->slen);  // slen > 0 if there are any secondary keys.
	  strncpy(pk, skey.pkey, ns->plen);

	  if (fwrite(sk, sizeof(char), ns->slen, ns->ssifp) != ns->slen ||
	      fwrite(pk, sizeof(char), ns->plen, ns->ssifp) != ns->plen) 
	    ESL_XEXCEPTION_SYS(eslEWRITE, "ssi write failed");
	}
    } 
  else 
    {
      /* if ns->nsecondary=0, ns->slen=0 and sk=NULL */
      if (ns->nsecondary) strncpy(sk, "", ns->slen);
      for (i = 0; i < ns->nsecondary; i++)
	{
          if (strcmp(sk, ns->skeys[i].key) == 0) ESL_XFAIL(eslEDUP, ns->errbuf, "secondary keys not unique: '%s' occurs more than once", ns->skeys[i].key);
	  strncpy(sk, ns->skeys[i].key,  ns->slen);
	  strncpy(pk, ns->skeys[i].pkey, ns->plen);

	  if (fwrite(sk, sizeof(char), ns->slen, ns->ssifp) != ns->slen ||
	      fwrite(pk, sizeof(char), ns->plen, ns->ssifp) != ns->plen)
	    ESL_XEXCEPTION_SYS(eslEWRITE, "ssi write failed");
	} 
    }

  fclose(ns->ssifp);                // Closing <ssifp> makes it so we can only _Write() once.
  ns->ssifp = NULL;
  if (fk)       free(fk);
  if (pk)       free(pk);
  if (sk)       free(sk);
  if (buf)      free(buf);
  if (ns->ptmp) { fclose(ns->ptmp); ns->ptmp = NULL; }
  if (ns->stmp) { fclose(ns->stmp); ns->stmp = NULL; }
  return eslOK;

 ERROR:
  remove(ns->ssifile);               // Cleanup: delete failed <ssifile> on any error.
  if (ns->ssifp) { fclose(ns->ssifp); ns->ssifp = NULL; }
  if (fk)        free(fk);
  if (pk)        free(pk);
  if (sk)        free(sk);
  if (buf)       free(buf);
  if (ns->ptmp)  { fclose(ns->ptmp); ns->ptmp = NULL; }
  if (ns->stmp)  { fclose(ns->stmp); ns->stmp = NULL; }
  return status;
}

/* Function:  esl_newssi_Close()
 * Synopsis:  Free an <ESL_NEWSSI>.
 *
 * Purpose:   Frees a <ESL_NEWSSI>.
 */
void
esl_newssi_Close(ESL_NEWSSI *ns)
{
  int i;
  if (ns == NULL) return;

  if (ns->external == FALSE) 
    {
      if (ns->pkeys != NULL) 
	{
	  for (i = 0; i < ns->nprimary; i++) 
	    if (ns->pkeys[i].key != NULL) free(ns->pkeys[i].key);
	  free(ns->pkeys);       	
	}
      if (ns->skeys != NULL) 
	{
	  for (i = 0; i < ns->nsecondary; i++) 
	    {
	      if (ns->skeys[i].key  != NULL) free(ns->skeys[i].key);
	      if (ns->skeys[i].pkey != NULL) free(ns->skeys[i].pkey);
	    }
	  free(ns->skeys);       
	}
    }
  else 
    {
      remove(ns->ptmpfile);
      remove(ns->stmpfile);
    }

  if (ns->filenames   != NULL)  
    {
      for (i = 0; i < ns->nfiles; i++) 
	if (ns->filenames[i] != NULL) free(ns->filenames[i]);
      free(ns->filenames);
    }

  if (ns->stmp)       fclose(ns->stmp);
  if (ns->stmpfile)   free(ns->stmpfile);
  if (ns->ptmp)       fclose(ns->ptmp);
  if (ns->ptmpfile)   free(ns->ptmpfile);
  if (ns->fileformat) free(ns->fileformat);
  if (ns->bpl)        free(ns->bpl);       
  if (ns->rpl)        free(ns->rpl);       
  if (ns->ssifile)    free(ns->ssifile);
  if (ns->ssifp)      fclose(ns->ssifp);
  free(ns);
}




/* current_newssi_size()
 *
 * Calculates the size of the current index, in megabytes, in
 * its disk version (which is essentially the same as the
 * RAM it takes, modulo some small overhead for the structures
 * and ptrs).
 *  
 * The header costs 10 uint32, 1 uint16, and 3 off_t's: 42 + (12 | 24).
 * Each file record costs 4 uint32 and flen chars;
 * each primary key costs us 2 off_t, 1 uint16, 1 uint32, and plen chars;
 * each sec key costs us  plen+slen chars.
 */
static int
current_newssi_size(const ESL_NEWSSI *ns) 
{
  uint64_t frecsize, precsize, srecsize;
  uint64_t total;

  /* Magic-looking numbers come from adding up sizes 
   * of things in bytes
   */
  frecsize = 4*sizeof(uint32_t) + ns->flen;
  precsize = 2*sizeof(off_t) + sizeof(uint16_t) + sizeof(uint64_t) + ns->plen;
  srecsize = ns->slen + ns->plen;
  total = (9*sizeof(uint32_t)+2*sizeof(uint64_t)+sizeof(uint16_t)+3*sizeof(off_t)+
	   frecsize * ns->nfiles +      /* file section size                   */
	   precsize * ns->nprimary +    /* primary key section size            */
	   srecsize * ns->nsecondary) / /* secondary key section size          */
          1048576L;
  return (int) total;
}

/* activate_external_sort()
 * 
 * Switch to external sort mode.
 * Open file handles for external index files (ptmp, stmp).
 * Flush current index information to these files.
 * Free current memory, turn over control to the tmpfiles.
 *           
 * Return <eslOK>        on success; 
 *        <eslENOTFOUND> if we can't open a tmpfile for writing.
 * 
 * Throw  <eslEWRITE>    if a write fails.
 */
static int
activate_external_sort(ESL_NEWSSI *ns)
{
  int status;
  int i;

  if (ns->external)                   return eslOK; /* we already are external, fool */
  
  if ((ns->ptmp = fopen(ns->ptmpfile, "w")) == NULL) ESL_XFAIL(eslENOTFOUND, ns->errbuf, "Failed to open primary key tmpfile for external sort");
  if ((ns->stmp = fopen(ns->stmpfile, "w")) == NULL) ESL_XFAIL(eslENOTFOUND, ns->errbuf, "Failed to open secondary key tmpfile for external sort");

  /* Flush the current indices. */
  for (i = 0; i < ns->nprimary; i++) {
    if (sizeof(off_t) == 4) {
      if (fprintf(ns->ptmp, "%s\t%u\t%lu\t%lu\t%lu\n", 
		  ns->pkeys[i].key, 
		  (unsigned int)  ns->pkeys[i].fnum,
		  (unsigned long) ns->pkeys[i].r_off, 
		  (unsigned long) ns->pkeys[i].d_off, 
		  (unsigned long) ns->pkeys[i].len) <= 0)
	ESL_XEXCEPTION_SYS(eslEWRITE, "ssi key tmp file write failed");
    } else {
      if (fprintf(ns->ptmp, "%s\t%u\t%llu\t%llu\t%lu\n", 
		  ns->pkeys[i].key, 
		  (unsigned int)       ns->pkeys[i].fnum,
		  (unsigned long long) ns->pkeys[i].r_off, 
		  (unsigned long long) ns->pkeys[i].d_off, 
		  (unsigned long)      ns->pkeys[i].len) <= 0)
	ESL_XEXCEPTION_SYS(eslEWRITE, "ssi key tmp file write failed");
    }
  }
  for (i = 0; i < ns->nsecondary; i++)
    if (fprintf(ns->stmp, "%s\t%s\n", ns->skeys[i].key, ns->skeys[i].pkey) <= 0)
      ESL_XEXCEPTION_SYS(eslEWRITE, "ssi alias tmp file write failed");
  
  /* Free the memory now that we've flushed our lists to disk
   */
  for (i = 0; i < ns->nprimary;   i++) free(ns->pkeys[i].key);
  for (i = 0; i < ns->nsecondary; i++) free(ns->skeys[i].key);
  for (i = 0; i < ns->nsecondary; i++) free(ns->skeys[i].pkey);
  if (ns->pkeys != NULL) free(ns->pkeys);       	
  if (ns->skeys != NULL) free(ns->skeys);       
  ns->pkeys    = NULL;
  ns->skeys    = NULL;
  ns->external = TRUE;
  return eslOK;

 ERROR:
  if (ns->ptmp != NULL) { fclose(ns->ptmp); ns->ptmp = NULL; }
  if (ns->stmp != NULL) { fclose(ns->stmp); ns->stmp = NULL; }
  return status;
}

/* parse_pkey(), parse_skey()
 * 
 * Given a <buf> containing a line read from the external
 * primary-key or secondary-key tmpfile; parse it, and fill in the fields of
 * <pkey> or <skey>
 * 
 * <?key> is a ptr to a structure on the stack. It is assumed
 * to be in use only transiently.
 * <?key>'s strings become ptrs into <buf>'s space, so we don't have to
 * allocate new space for them. This means that the transient <?key> structure
 * is only usable until <buf> is modified or free'd.
 * 
 * Returns <eslOK> on success.
 * 
 * Throws  <eslEFORMAT>        on parse error (shouldn't happen; we created it!)
 *         <eslEINCONCEIVABLE> if we can't deal with off_t's size.     
 */
static int
parse_pkey(char *buf, ESL_PKEY *pkey)
{
  int   status;
  char *s, *tok;
  
  s = buf;
  if (esl_strtok(&s, "\t\n", &(pkey->key)) != eslOK) ESL_XEXCEPTION(eslEFORMAT, "parse failed");
  if (esl_strtok(&s, "\t\n", &tok)         != eslOK) ESL_XEXCEPTION(eslEFORMAT, "parse failed");

  pkey->fnum = (uint16_t) atoi(tok);
  if (esl_strtok(&s, "\t\n", &tok)         != eslOK) ESL_XEXCEPTION(eslEFORMAT, "parse failed");
  if      (sizeof(off_t) == 4) pkey->r_off  = (off_t) strtoul (tok, NULL, 10);
  else if (sizeof(off_t) == 8) pkey->r_off  = (off_t) strtoull(tok, NULL, 10);
  else                         ESL_XEXCEPTION(eslEINCONCEIVABLE, "whoa - weird off_t");

  if (esl_strtok(&s, "\t\n", &tok)         != eslOK) ESL_XEXCEPTION(eslEFORMAT, "parse failed");
  if      (sizeof(off_t) == 4) pkey->d_off  = (off_t) strtoul (tok, NULL, 10);
  else if (sizeof(off_t) == 8) pkey->d_off  = (off_t) strtoull(tok, NULL, 10);
  else                         ESL_XEXCEPTION(eslEINCONCEIVABLE, "whoa - weird off_t");

  if (esl_strtok(&s, "\t\n", &tok)         != eslOK) ESL_XEXCEPTION(eslEFORMAT, "parse failed");
  pkey->len = (uint64_t) strtoull(tok, NULL, 10);
  return eslOK;

 ERROR:
  return status;
}
static int
parse_skey(char *buf, ESL_SKEY *skey)
{
  int   status;
  char *s;
  
  s = buf;
  if (esl_strtok(&s, "\t\n", &(skey->key))  != eslOK) ESL_XEXCEPTION(eslEFORMAT, "parse failed");
  if (esl_strtok(&s, "\t\n", &(skey->pkey)) != eslOK) ESL_XEXCEPTION(eslEFORMAT, "parse failed");
  return eslOK;

 ERROR:
  return status;
}

/* ordering functions needed for qsort() */
static int 
pkeysort(const void *k1, const void *k2)
{
  ESL_PKEY *key1;
  ESL_PKEY *key2;
  key1 = (ESL_PKEY *) k1;
  key2 = (ESL_PKEY *) k2;
  return strcmp(key1->key, key2->key);
}
static int 
skeysort(const void *k1, const void *k2)
{
  ESL_SKEY *key1;
  ESL_SKEY *key2;
  key1 = (ESL_SKEY *) k1;
  key2 = (ESL_SKEY *) k2;
  return strcmp(key1->key, key2->key);
}


/*****************************************************************
 *# 3. Portable binary i/o
 *****************************************************************/ 

/* Function:  esl_byteswap()
 * Synopsis:  Swap between big-endian and little-endian, in place.
 *
 * Purpose:   Swap between big-endian and little-endian, in place.
 */
void
esl_byteswap(char *swap, int nbytes)
{
  int  x;
  char byte;
  
  for (x = 0; x < nbytes / 2; x++)
    {
      byte = swap[nbytes - x - 1];
      swap[nbytes - x - 1] = swap[x];
      swap[x] = byte;
    }
}

/* Function:  esl_ntoh16()
 * Synopsis:  Convert 2-byte integer from network-order to host-order.
 *
 * Purpose:   Convert a 2-byte integer from network-order to host-order,
 *            and return it.
 *            
 *            <esl_ntoh32()> and <esl_ntoh64()> do the same, but for 4-byte
 *            and 8-byte integers, respectively.
 */
uint16_t
esl_ntoh16(uint16_t netshort)
{
#ifdef WORDS_BIGENDIAN
  return netshort;
#else
  esl_byteswap((char *) &netshort, 2);
  return netshort;
#endif
}
uint32_t
esl_ntoh32(uint32_t netlong)
{
#ifdef WORDS_BIGENDIAN
  return netlong;
#else
  esl_byteswap((char *) &netlong, 4);
  return netlong;
#endif
}
uint64_t
esl_ntoh64(uint64_t net_int64)
{
#ifdef WORDS_BIGENDIAN
  return net_int64;
#else
  esl_byteswap((char *) &net_int64, 8);
  return net_int64;
#endif
}

/* Function:  esl_hton16()
 * Synopsis:  Convert 2-byte integer from host-order to network-order.
 *
 * Purpose:   Convert a 2-byte integer from host-order to network-order, and
 *            return it.
 * 
 *            <esl_hton32()> and <esl_hton64()> do the same, but for 4-byte
 *            and 8-byte integers, respectively.
 */
uint16_t
esl_hton16(uint16_t hostshort)
{
#ifdef WORDS_BIGENDIAN
  return hostshort;
#else
  esl_byteswap((char *) &hostshort, 2);
  return hostshort;
#endif
}
uint32_t
esl_hton32(uint32_t hostlong)
{
#ifdef WORDS_BIGENDIAN
  return hostlong;
#else
  esl_byteswap((char *) &hostlong, 4);
  return hostlong;
#endif
}
uint64_t
esl_hton64(uint64_t host_int64)
{
#ifdef WORDS_BIGENDIAN
  return host_int64;
#else
  esl_byteswap((char *) &host_int64, 8);
  return host_int64;
#endif
}


/* Function:  esl_fread_u16()
 * Synopsis:  Read network-order integer from a stream.
 *
 * Purpose:   Read a 2-byte network-order integer from <fp>, convert to
 *            host order, leave it in <ret_result>.
 *            
 *            <esl_fread_u32()> and <esl_fread_u64()> do the same, but
 *            for 4-byte and 8-byte integers, respectively.
 *
 * Returns:   <eslOK> on success, and <eslFAIL> on <fread()> failure.
 */
int
esl_fread_u16(FILE *fp, uint16_t *ret_result)
{
  uint16_t result;
  if (fread(&result, sizeof(uint16_t), 1, fp) != 1) return eslFAIL;
  *ret_result = esl_ntoh16(result);
  return eslOK;
}
int
esl_fread_u32(FILE *fp, uint32_t *ret_result)
{
  uint32_t result;
  if (fread(&result, sizeof(uint32_t), 1, fp) != 1) return eslFAIL;
  *ret_result = esl_ntoh32(result);
  return eslOK;
}
int
esl_fread_u64(FILE *fp, uint64_t *ret_result)
{
  uint64_t result;
  if (fread(&result, sizeof(uint64_t), 1, fp) != 1) return eslFAIL;
  *ret_result = esl_ntoh64(result);
  return eslOK;
}
int
esl_fread_i16(FILE *fp, int16_t *ret_result)
{
  int16_t result;
  if (fread(&result, sizeof(int16_t), 1, fp) != 1) return eslFAIL;
  *ret_result = (int16_t) esl_ntoh16((uint16_t) result);
  return eslOK;
}
int
esl_fread_i32(FILE *fp, int32_t *ret_result)
{
  int32_t result;
  if (fread(&result, sizeof(int32_t), 1, fp) != 1) return eslFAIL;
  *ret_result = (int32_t) esl_ntoh32((uint32_t) result);
  return eslOK;
}
int
esl_fread_i64(FILE *fp, int64_t *ret_result)
{
  int64_t result;
  if (fread(&result, sizeof(int64_t), 1, fp) != 1) return eslFAIL;
  *ret_result = (int64_t) esl_ntoh64((uint64_t) result);
  return eslOK;
}


/* Function:  esl_fwrite_u16()
 * Synopsis:  Write an integer to a stream in network-order.
 *
 * Purpose:   Write a 2-byte host-order integer <n> to stream <fp>
 *            in network order.
 *            
 *            <esl_fwrite_u32()> and <esl_fwrite_u64()> do the same, but
 *            for 4-byte and 8-byte integers, respectively.
 *
 * Returns:   <eslOK> on success, and <eslFAIL> on <fwrite()> failure.
 */
int
esl_fwrite_u16(FILE *fp, uint16_t n)
{
  n = esl_hton16(n);
  if (fwrite(&n, sizeof(uint16_t), 1, fp) != 1) return eslFAIL;
  return eslOK;
}
int
esl_fwrite_u32(FILE *fp, uint32_t n)
{
  n = esl_hton32(n);
  if (fwrite(&n, sizeof(uint32_t), 1, fp) != 1) return eslFAIL;
  return eslOK;
}
int
esl_fwrite_u64(FILE *fp, uint64_t n)
{
  n = esl_hton64(n);
  if (fwrite(&n, sizeof(uint64_t), 1, fp) != 1) return eslFAIL;
  return eslOK;
}
int
esl_fwrite_i16(FILE *fp, int16_t n)
{
  n = (int16_t) esl_hton16((uint16_t) n);
  if (fwrite(&n, sizeof(int16_t), 1, fp) != 1) return eslFAIL;
  return eslOK;
}
int
esl_fwrite_i32(FILE *fp, int32_t n)
{
  n = (int32_t) esl_hton32((uint32_t) n);
  if (fwrite(&n, sizeof(int32_t), 1, fp) != 1) return eslFAIL;
  return eslOK;
}
int
esl_fwrite_i64(FILE *fp, int64_t n)
{
  n = (int64_t) esl_hton64((uint64_t) n);
  if (fwrite(&n, sizeof(int64_t), 1, fp) != 1) return eslFAIL;
  return eslOK;
}


/* Function:  esl_fread_offset()
 * Synopsis:  Read an offset portably.
 *
 * Purpose:   Read a file offset from the stream <fp> (which would usually
 *            be a save file), and store it in <ret_offset>.
 *            
 *            Offsets may have been saved by a different machine
 *            than the machine that reads them. The writer and the reader
 *            may differ in byte order and in width (<sizeof(off_t)>). 
 *            
 *            Byte order is dealt with by saving offsets in 
 *            network byte order, and converting them to host byte order
 *            when they are read (if necessary). 
 *            
 *            Width is dealt with by the <sz> argument, which must be
 *            either 4 or 8, specifying that the saved offset is a
 *            32-bit versus 64-bit <off_t>. If the reading host
 *            <off_t> width matches the <sz> of the writer, no
 *            problem. If <sz> is 4 but the reading host has 64-bit
 *            <off_t>'s, this is also no problem; the conversion
 *            always works. If <sz> is 64 but the reading host has
 *            only 32-bit <off_t>, we cannot guarantee that we have
 *            sufficient dynamic range to represent the offset; if
 *            the stored offset is too large to represent in a 32-bit
 *            offset, we throw a fatal <eslEINCOMPAT> error.
 *
 * Returns:   <eslOK> on success; <eslFAIL> on a read failure.
 *
 * Throws:    <eslEINVAL> if <sz> is something other than 4 or 8;
 *            <eslEINCOMPAT> if the stored offset is too large for
 *            the reader to represent (the machine that wrote the
 *            SSI file used 64 bit offsets, the reader uses 32
 *            bit offsets, and this offset is too large to represent
 *            in a 32 bit offset).
 */
int			
esl_fread_offset(FILE *fp, int sz, off_t *ret_offset)
{
  int       status;
  uint32_t  x32;
  uint64_t  x64;

  if      (sz == 8)
    {
      if (esl_fread_u64(fp, &x64) != eslOK) { status = eslFAIL; goto ERROR; }
      if (sizeof(off_t) == 4 && x64 > INT32_MAX) 
	ESL_XEXCEPTION(eslEINCOMPAT, "can't read 64-bit off_t on this 32-bit host");
      *ret_offset = (off_t) x64; 
    }
  else if (sz == 4)
    {
      if (esl_fread_u32(fp, &x32) != eslOK) { status = eslFAIL; goto ERROR; }
      *ret_offset = (off_t) x32;
    }
  else ESL_XEXCEPTION(eslEINVAL, "offsets must be 32 or 64 bits");
  return eslOK;

 ERROR:
  *ret_offset = 0;
  return status;
}

/* Function:  esl_fwrite_offset()
 * Synopsis:  Write an offset portably.
 *
 * Purpose:   Portably write (save) <offset> to the stream <fp>, in network
 *            byte order. 
 *
 * Returns:   <eslOK> on success; <eslFAIL> on write failure.
 *
 * Throws:    <eslEINVAL> if <off_t> is something other than a 32-bit or
 *            64-bit integer on this machine, in which case we don't know
 *            how to deal with it portably.
 */
int
esl_fwrite_offset(FILE *fp, off_t offset)
{
  if      (sizeof(off_t) == 4) return esl_fwrite_u32(fp, offset);
  else if (sizeof(off_t) == 8) return esl_fwrite_u64(fp, offset);
  else ESL_EXCEPTION(eslEINVAL, "off_t is neither 32-bit nor 64-bit");
  /*UNREACHED*/
  return eslEINCONCEIVABLE;
}


/*****************************************************************
 * 5. Unit tests
 *****************************************************************/
#ifdef eslSSI_TESTDRIVE

#include "esl_getopts.h"
#include "esl_sq.h"
#include "esl_sqio.h"
#include "esl_random.h"
#include "esl_randomseq.h"

struct ssi_testdata {
  int    nfiles;        // generate this many files...
  int    nseq;          //  ... with this many sequences per file ...
  int    maxL;          //  ... with sequence lengths 1..maxL.

  char **sqfile;        // seq file names,   [0..nfiles-1]
  char **seqname;       // seq names,        [0..nfiles*nseq-1] = "seq%d-file%d"
  char **seqdesc;       // seq descriptions, [0..nfiles*nseq-1] = "desc%d-file%d", used as secondary keys
  int   *seqlen;        // seq lengths,      [0..nfiles*nseq-1] 
  char **seq;
};

static struct ssi_testdata *
ssi_testdata_create(ESL_RANDOMNESS *rng, int max_nfiles, int max_nseq, int maxL, int do_dupname)
{
  char   msg[] = "esl_ssi test data creation failed";
  struct ssi_testdata *td;
  double  p[4] = { 0.25, 0.25, 0.25, 0.25 };   // composition of random generated DNA seqs 
  FILE   *fp;
  ESL_SQ *sq;
  int     i,j;

  if ( (td = malloc(sizeof(struct ssi_testdata))) == NULL) esl_fatal(msg);
  td->nfiles        = 1 + esl_rnd_Roll(rng, max_nfiles); // 1..max_nfiles
  td->nseq          = 2 + esl_rnd_Roll(rng, max_nseq-1); // 2..max_nseq   Need at least 2 for dup test to always be valid
  td->maxL          = maxL;

   /* Create <td->nfiles> sequence tmpfile names. */
  if ( (td->sqfile = malloc(sizeof(char *) * td->nfiles)) == NULL) esl_fatal(msg);
  for (j = 0; j < td->nfiles; j++)
    if ( esl_sprintf(&(td->sqfile[j]), "esltmpXXXXXX"  ) != eslOK) esl_fatal(msg);

  /* Create <td->nfiles*td->nseq> sequences with random lengths up to <maxL> */
  if ( (td->seq     = malloc(sizeof(char *) * td->nseq * td->nfiles)) == NULL) esl_fatal(msg);
  if ( (td->seqname = malloc(sizeof(char *) * td->nseq * td->nfiles)) == NULL) esl_fatal(msg);
  if ( (td->seqlen  = malloc(sizeof(int)    * td->nseq * td->nfiles)) == NULL) esl_fatal(msg);
  if ( (td->seqdesc = malloc(sizeof(char *) * td->nseq * td->nfiles)) == NULL) esl_fatal(msg); 
  for (i = 0; i < td->nseq*td->nfiles; i++)
    {
      td->seqlen[i] = 1 + esl_rnd_Roll(rng, td->maxL); /* 1..maxL */
      if ( (td->seq[i] = malloc(sizeof(char) * (td->seqlen[i]+1)))        == NULL)  esl_fatal(msg);
      if ( esl_rsq_IID(rng, "ACGT", p, 4, td->seqlen[i], td->seq[i])      != eslOK) esl_fatal(msg);
      if ( esl_sprintf(&(td->seqname[i]), "seq%d-file%d",  i, i/td->nseq) != eslOK) esl_fatal(msg);
      if ( esl_sprintf(&(td->seqdesc[i]), "desc%d-file%d", i, i/td->nseq) != eslOK) esl_fatal(msg);
    }

  /* If we were asked to poison with a duplicate key, do it (randomly duplicating a primary or secondary key) */
  if (do_dupname)
    {
      i = esl_rnd_Roll(rng, td->nseq * td->nfiles - 1);             // 0..n-2
      j = i + 1 + esl_rnd_Roll(rng, td->nseq * td->nfiles - i - 1); // i+1..n-1
      if (esl_rnd_Roll(rng, 2) == 0)  {
        strcpy(td->seqname[i], "DUP");  // Allocated space is guaranteed to be enough,
        strcpy(td->seqname[j], "DUP");  //   because the original name was "seq%d-file%d"
      } else {
        strcpy(td->seqdesc[i], "DUP");
        strcpy(td->seqdesc[j], "DUP");
      }
    }

  /* Save them to files. */
  for (j = 0; j < td->nfiles; j++)
    {
      if (esl_tmpfile_named(td->sqfile[j], &fp) != eslOK) esl_fatal(msg);
      for (i = j*td->nseq; i < (j+1)*td->nseq; i++)
	{
	  if ( (sq = esl_sq_CreateFrom(td->seqname[i], td->seq[i], td->seqdesc[i], NULL, NULL)) == NULL)  esl_fatal(msg);
	  if ( esl_sqio_Write(fp, sq, eslSQFILE_FASTA, FALSE) != eslOK) esl_fatal(msg);
	  esl_sq_Destroy(sq);
	}
      fclose(fp);
    }

  return td;
}

static void
ssi_testdata_destroy(struct ssi_testdata *td)
{
  int j;
  for (j = 0; j < td->nfiles; j++) remove(td->sqfile[j]);
  esl_Free2D((void **) td->sqfile,  td->nfiles);
  esl_Free2D((void **) td->seqname, td->nseq*td->nfiles);
  esl_Free2D((void **) td->seqdesc, td->nseq*td->nfiles);
  esl_Free2D((void **) td->seq,     td->nseq*td->nfiles);
  free(td->seqlen);
  free(td);
}

static void
utest_enchilada(ESL_GETOPTS *go, ESL_RANDOMNESS *rng, int do_external, int do_dupkeys)
{
  char         msg[]      = "esl_ssi whole enchilada test failed";
  struct ssi_testdata *td = NULL;
  int          nq         = 10;      // number of SSI-based retrievals to test
  char        *ssifile    = NULL;    // Index creation: ssifile to create.
  ESL_NEWSSI  *ns         = NULL;    //   new SSI index data
  ESL_SQFILE  *sqfp       = NULL;    //   open FASTA file that we're indexing
  ESL_SQ      *sq         = NULL;    //   a sequence from <sqfp>
  uint16_t     fh;                   //   handle on an indexed fasta file, from _AddFile, for _AddKey
  ESL_SSI     *ssi        = NULL;    // Retrieval testing: open SSI index to use
  char         query[32];            //   name of sequence to retrieve
  char        *qfile;                //   retrieved name of file it's in
  int          qfmt;                 //   retrieved format of that file (fasta)
  off_t        roff;                 //   retrieved record offset of it
  int          i,j;
  int          status;
  
  td = ssi_testdata_create(rng, 
                           esl_opt_GetInteger(go, "-F"),  // max # of seq files
                           esl_opt_GetInteger(go, "-N"),  // max # of seqs per file
                           esl_opt_GetInteger(go, "-L"),  // max seq length
                           do_dupkeys);                   // if you poison w/ dup keys, _Write should fail.

  /* Create an ssi index of all the FASTA files. */
  if (esl_strdup(td->sqfile[0], -1, &ssifile) != eslOK) esl_fatal(msg);
  if (esl_strcat(&ssifile,  -1, ".ssi", 4)    != eslOK) esl_fatal(msg);
  if (esl_newssi_Open(ssifile, TRUE, &ns)     != eslOK) esl_fatal(msg);
  if ((sq = esl_sq_Create())                  == NULL)  esl_fatal(msg);
  if (do_external)
    if (activate_external_sort(ns)            != eslOK) esl_fatal(msg);
  for (j = 0; j < td->nfiles; j++)
    {
      if (esl_sqfile_Open(td->sqfile[j], eslSQFILE_UNKNOWN, NULL, &sqfp) != eslOK) esl_fatal(msg);
      if (esl_newssi_AddFile(ns, td->sqfile[j], sqfp->format, &fh)       != eslOK) esl_fatal(msg);
      while ((status = esl_sqio_Read(sqfp, sq)) == eslOK)
	{
	  if (esl_newssi_AddKey  (ns, sq->name, fh, sq->roff, sq->doff, sq->L) != eslOK) esl_fatal(msg);
	  if (esl_newssi_AddAlias(ns, sq->desc, sq->name)                      != eslOK) esl_fatal(msg);
	  esl_sq_Reuse(sq);
	}
      if (status != eslEOF) esl_fatal(msg);
      esl_sqfile_Close(sqfp);
    }
  esl_sq_Destroy(sq);

  /* Save the SSI index to a file. */
  status = esl_newssi_Write(ns);
  if (  do_dupkeys && status != eslEDUP) esl_fatal(msg);
  if (! do_dupkeys && status != eslOK)   esl_fatal(msg);
  esl_newssi_Close(ns);
  
  /* Open the SSI index - now we'll use it to retrieve <nq> random sequences. */
  if (! do_dupkeys)
    {
      if (esl_ssi_Open(ssifile, &ssi) != eslOK) esl_fatal(msg);
      sq = esl_sq_Create();
      while (nq--)
        {
          /* Choose a seq and file */
          i = esl_rnd_Roll(rng, td->nseq*td->nfiles);
          j = i/td->nseq;
          if (esl_rnd_Roll(rng, 2) == 0) sprintf(query, "seq%d-file%d",  i, j);  // by primary key
          else                           sprintf(query, "desc%d-file%d", i, j);  // by secondary key

          /* Retrieve it */
          if ( esl_ssi_FindName(ssi, query, &fh, &roff, NULL, NULL) != eslOK) esl_fatal(msg);
          if ( esl_ssi_FileInfo(ssi, fh, &qfile, &qfmt)             != eslOK) esl_fatal(msg);      
          if ( esl_sqfile_Open(qfile, qfmt, NULL, &sqfp)            != eslOK) esl_fatal(msg);
          if ( esl_sqfile_Position(sqfp, roff)                      != eslOK) esl_fatal(msg);
          if ( esl_sqio_Read(sqfp, sq)                              != eslOK) esl_fatal(msg);

          /* Check that it's the right one */
          if (strcmp(sq->name, query) != 0 && strcmp(sq->desc, query) != 0) esl_fatal(msg);
          if (sq->n != td->seqlen[i])            esl_fatal(msg);
          if (strcmp(sq->seq, td->seq[i])  != 0) esl_fatal(msg);
          if (strcmp(qfile, td->sqfile[j]) != 0) esl_fatal(msg);

          esl_sq_Reuse(sq);
          esl_sqfile_Close(sqfp);
        }
      remove(ssifile);  // in the dup keys test, ssifile is removed by _Write().
      esl_sq_Destroy(sq);
      esl_ssi_Close(ssi);
    }

  ssi_testdata_destroy(td);
  free(ssifile);
}
#endif /*eslSSI_TESTDRIVE*/


/*****************************************************************
 * 5. Test driver
 *****************************************************************/ 

#ifdef eslSSI_TESTDRIVE
#include "esl_config.h"

#include <stdlib.h>
#include <stdio.h>
#include <string.h>

#include "easel.h"
#include "esl_getopts.h"
#include "esl_sq.h"
#include "esl_sqio.h"
#include "esl_ssi.h"
#include "esl_random.h"
#include "esl_randomseq.h"

static ESL_OPTIONS options[] = {
  /* name           type      default  env  range toggles reqs incomp  help                                       docgroup*/
  { "-h",        eslARG_NONE,   FALSE,  NULL, NULL,  NULL,  NULL, NULL, "show brief help on version and usage",             0 },
  { "-F",        eslARG_INT,      "3",  NULL, NULL,  NULL,  NULL, NULL, "max number of test files",                         0 },
  { "-L",        eslARG_INT,   "1000",  NULL, NULL,  NULL,  NULL, NULL, "max length of test sequences",                     0 },
  { "-N",        eslARG_INT,     "10",  NULL, NULL,  NULL,  NULL, NULL, "max number of test sequences per file",            0 },
  { "-s",        eslARG_INT,      "0",  NULL, NULL,  NULL,  NULL, NULL, "set random number seed to <n>",                    0 },
  {  0, 0, 0, 0, 0, 0, 0, 0, 0, 0 },
};
static char usage[]  = "[-options]";
static char banner[] = "test driver for ssi module";

int 
main(int argc, char **argv)
{
  ESL_GETOPTS    *go  = esl_getopts_CreateDefaultApp(options, 0, argc, argv, banner, usage);
  ESL_RANDOMNESS *rng = esl_randomness_Create(esl_opt_GetInteger(go, "-s"));

  fprintf(stderr, "## %s\n", argv[0]);
  fprintf(stderr, "#  rng seed = %" PRIu32 "\n", esl_randomness_GetSeed(rng));

  /*                       do_external  do_dupkeys */
  utest_enchilada(go, rng, FALSE,       FALSE);
  utest_enchilada(go, rng, TRUE,        FALSE);
  utest_enchilada(go, rng, FALSE,       TRUE);
  utest_enchilada(go, rng, TRUE,        TRUE);

  esl_randomness_Destroy(rng);
  esl_getopts_Destroy(go);

  fprintf(stderr, "#  status = ok\n");
  return eslOK;
}
#endif /*eslSSI_TESTDRIVE*/



/*****************************************************************
 * 5. Example code.
 ****************************************************************/
#ifdef eslSSI_EXAMPLE
/* gcc -o example -g -Wall -DeslSSI_EXAMPLE esl_ssi.c easel.c
 * esl-shuffle -o foo.fa -N 1000 -G --amino -L 400 
 * ./example foo.fa
 */
/*::cexcerpt::ssi_example::begin::*/
#include <stdio.h>
#include "easel.h"
#include "esl_ssi.h"

int 
main(int argc, char **argv)
{
  ESL_NEWSSI *ns;
  char    *fafile;              /* name of FASTA file                   */
  FILE    *fp;                  /* opened FASTA file for reading        */
  char    *ssifile;             /* name of SSI file                     */
  uint16_t fh;                  /* file handle SSI associates w/ fafile */
  char    *buf = NULL;          /* growable buffer for esl_fgets()      */
  int      n   = 0;             /* length of buf                        */
  char    *s, *seqname;		
  off_t    seq_offset;
  int      status;

  /* Open a new SSI index named <fafile>.ssi */
  fafile = argv[1];
  esl_strdup(fafile,   -1, &ssifile);  
  esl_strcat(&ssifile, -1, ".ssi", 4); 
  status = esl_newssi_Open(ssifile, FALSE, &ns);
  if      (status == eslENOTFOUND)   esl_fatal("failed to open SSI index %s", ssifile);
  else if (status == eslEOVERWRITE)  esl_fatal("SSI index %s already exists; delete or rename it", ssifile);
  else if (status != eslOK)          esl_fatal("failed to create a new SSI index");

  /* Collect the sequence names from a FASTA file into an index */
  if ((fp = fopen(fafile, "r"))              == NULL)  esl_fatal("failed to open %s", fafile);
  if (esl_newssi_AddFile(ns, fafile, 1, &fh) != eslOK) esl_fatal("failed to add %s to index: %s", fafile, ns->errbuf);
  seq_offset = ftello(fp);
  while (esl_fgets(&buf, &n, fp) == eslOK)
    {
      if (*buf == '>') {
	s = buf+1;                           /* skip past >                */
	esl_strtok(&s, " \t\n", &seqname);   /* name = 1st token on > line */
	if (esl_newssi_AddKey(ns, seqname, fh, seq_offset, 0, 0) != eslOK)
	  esl_fatal("failed to add key %s to index: %s", seqname, ns->errbuf);
      }
      seq_offset = ftello(fp);				 
    }
  free(buf);
  fclose(fp);

  /* Save the index to disk */
  status = esl_newssi_Write(ns);
  if      (status == eslEDUP)     esl_fatal("SSI index construction failed:\n  %s", ns->errbuf);
  else if (status == eslERANGE)   esl_fatal("SSI index file size exceeds maximum allowed by your filesystem");
  else if (status == eslESYS)     esl_fatal("SSI index sort failed:\n  %s", ns->errbuf);
  else if (status != eslOK)       esl_fatal("SSI indexing failed:\n  %s", ns->errbuf);
  esl_newssi_Close(ns);  
  free(ssifile);
  return 0;
}
/*::cexcerpt::ssi_example::end::*/
#endif /*eslSSI_EXAMPLE*/


#ifdef eslSSI_EXAMPLE2
/* gcc -o example2 -g -Wall -DeslSSI_EXAMPLE2 esl_ssi.c easel.c
 * ./example2 random77 foo.fa.ssi 
 */
/*::cexcerpt::ssi_example2::begin::*/
#include <stdio.h>
#include "easel.h"
#include "esl_ssi.h"

int main(int argc, char **argv)
{
  ESL_SSI *ssi;
  char    *seqname;             /* name of sequence to retrieve         */
  char    *ssifile;             /* name of SSI file                     */
  uint16_t fh;                  /* file handle SSI associates w/ fafile */
  char    *fafile;              /* name of FASTA file                   */
  int      fmt;                 /* format code (1, in this example)     */
  off_t    offset;              /* disk offset of seqname in fafile     */
  FILE    *fp;                  /* opened FASTA file for reading        */
  char    *buf = NULL;          /* growable buffer for esl_fgets()      */
  int      n = 0;               /* size of buffer                       */

  seqname = argv[1];
  ssifile = argv[2];

  if (esl_ssi_Open(ssifile, &ssi)                              != eslOK) esl_fatal("open failed");
  if (esl_ssi_FindName(ssi, seqname, &fh, &offset, NULL, NULL) != eslOK) esl_fatal("find failed");
  if (esl_ssi_FileInfo(ssi, fh, &fafile, &fmt)                 != eslOK) esl_fatal("info failed");
  /* you can't close the ssi file yet - fafile is pointing into it! */

  if ((fp = fopen(fafile, "r"))     == NULL)  esl_fatal("failed to open %s", fafile);
  if (fseeko(fp, offset, SEEK_SET)  != 0)     esl_fatal("failed to position %s", fafile);
  if (esl_fgets(&buf, &n, fp)       != eslOK) esl_fatal("failed to get name/desc line");
  do {
    printf("%s", buf); 
  } while (esl_fgets(&buf, &n, fp) == eslOK && *buf != '>');
  
  esl_ssi_Close(ssi);  
  fclose(fp);  
  free(buf);
  return 0;
}
/*::cexcerpt::ssi_example2::end::*/
#endif /*eslSSI_EXAMPLE2*/
<|MERGE_RESOLUTION|>--- conflicted
+++ resolved
@@ -1,17 +1,12 @@
-/* sequence/subsequence indices: fast lookup in large sequence files by keyword.
- *
+/* Sequence/subsequence indices: fast lookup in large sequence files by keyword.
+ *
+ * Contents:
  *  1. Using (reading) an SSI index.
  *  2. Creating (writing) new SSI files.
  *  3. Portable binary i/o.
-<<<<<<< HEAD
- *  4. Test driver.
- *  5. Example code.
-=======
  *  4. Unit tests.
  *  5. Test driver.
  *  6. Example code.
- *  7. License and copyright information.
->>>>>>> 516ec0ff
  */
 #include "esl_config.h"
 
