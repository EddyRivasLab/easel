--- conflicted
+++ resolved
@@ -1481,12 +1481,6 @@
  *
  * Purpose:   Returns TRUE if <filename> exists and is readable, else FALSE.
  *     
-<<<<<<< HEAD
- * Note:      Testing a read-only fopen() is the only portable ANSI C     
- *            I'm aware of. We use POSIX stat() if we can.
- *            
-=======
->>>>>>> 2f5278d1
  * Xref:      squid's FileExists().
  */
 int
