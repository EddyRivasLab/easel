--- conflicted
+++ resolved
@@ -8,19 +8,11 @@
  *    5. Random MSA flatfile access. 
  *    6. Reading an MSA from an ESL_MSAFILE.
  *    7. Writing an MSA to a stream.
-<<<<<<< HEAD
- *    8. Utilities used by specific format parsers.
- *    9. Unit tests.
- *   10. Test driver.
- *   11. Examples.
-=======
  *    8. MSA functions that depend on MSAFILE
  *    9. Utilities used by specific format parsers.
  *   10. Unit tests.
  *   11. Test driver.
  *   12. Examples.
- *   13. Copyright and license.
->>>>>>> 2f5278d1
  */
 #include "esl_config.h"
 
